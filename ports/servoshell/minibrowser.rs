/* This Source Code Form is subject to the terms of the Mozilla Public
 * License, v. 2.0. If a copy of the MPL was not distributed with this
 * file, You can obtain one at https://mozilla.org/MPL/2.0/. */

use std::cell::{Cell, RefCell};
use std::num::NonZeroU32;
use std::sync::Arc;
use std::time::Instant;

<<<<<<< HEAD
use egui::{CentralPanel, Frame, Key, Modifiers, PaintCallback, Pos2, TopBottomPanel, Vec2};
=======
use egui::{CentralPanel, Color32, Frame, Key, Modifiers, PaintCallback, Spinner, TopBottomPanel};
>>>>>>> 585e0d69
use egui_glow::CallbackFn;
use egui_winit::EventResponse;
use euclid::{Box2D, Length, Point2D, Scale, Size2D};
use gleam::gl;
use glow::NativeFramebuffer;
use log::{trace, warn};
use servo::compositing::windowing::EmbedderEvent;
use servo::msg::constellation_msg::TraversalDirection;
use servo::rendering_context::RenderingContext;
use servo::servo_geometry::DeviceIndependentPixel;
use servo::servo_url::ServoUrl;
use servo::style_traits::DevicePixel;

use crate::egui_glue::EguiGlow;
use crate::events_loop::EventsLoop;
use crate::geometry::winit_position_to_euclid_point;
use crate::parser::location_bar_input_to_url;
use crate::webview::{LoadStatus, WebViewManager};
use crate::window_trait::WindowPortsMethods;

pub struct Minibrowser {
    pub context: EguiGlow,
    pub event_queue: RefCell<Vec<MinibrowserEvent>>,
    pub toolbar_height: Length<f32, DeviceIndependentPixel>,

    /// The framebuffer object name for the widget surface we should draw to, or None if our widget
    /// surface does not use a framebuffer object.
    widget_surface_fbo: Option<NativeFramebuffer>,

    last_update: Instant,
    last_mouse_position: Option<Point2D<f32, DeviceIndependentPixel>>,
    location: RefCell<String>,

    /// Whether the location has been edited by the user without clicking Go.
    location_dirty: Cell<bool>,

    load_status: LoadStatus,
}

pub enum MinibrowserEvent {
    /// Go button clicked.
    Go,
    Back,
    Forward,
}

impl Minibrowser {
    pub fn new(
        rendering_context: &RenderingContext,
        events_loop: &EventsLoop,
        window: &dyn WindowPortsMethods,
        initial_url: ServoUrl,
    ) -> Self {
        let gl = unsafe {
            glow::Context::from_loader_function(|s| rendering_context.get_proc_address(s))
        };

        // Adapted from https://github.com/emilk/egui/blob/9478e50d012c5138551c38cbee16b07bc1fcf283/crates/egui_glow/examples/pure_glow.rs
        let context = EguiGlow::new(events_loop.as_winit(), Arc::new(gl), None);
        context
            .egui_ctx
            .set_pixels_per_point(window.hidpi_factor().get());

        let widget_surface_fbo = match rendering_context.context_surface_info() {
            Ok(Some(info)) => NonZeroU32::new(info.framebuffer_object).map(NativeFramebuffer),
            Ok(None) => panic!("Failed to get widget surface info from surfman!"),
            Err(error) => panic!("Failed to get widget surface info from surfman! {error:?}"),
        };

        Self {
            context,
            event_queue: RefCell::new(vec![]),
            toolbar_height: Default::default(),
            widget_surface_fbo,
            last_update: Instant::now(),
            last_mouse_position: None,
            location: RefCell::new(initial_url.to_string()),
            location_dirty: false.into(),
            load_status: LoadStatus::LoadComplete,
        }
    }

    /// Preprocess the given [winit::event::WindowEvent], returning unconsumed for mouse events in
    /// the Servo browser rect. This is needed because the CentralPanel we create for our webview
    /// would otherwise make egui report events in that area as consumed.
    pub fn on_event(&mut self, event: &winit::event::WindowEvent<'_>) -> EventResponse {
        let mut result = self.context.on_event(event);
        result.consumed &= match event {
            winit::event::WindowEvent::CursorMoved { position, .. } => {
                let scale = Scale::<_, DeviceIndependentPixel, _>::new(
                    self.context.egui_ctx.pixels_per_point(),
                );
                self.last_mouse_position =
                    Some(winit_position_to_euclid_point(*position).to_f32() / scale);
                self.last_mouse_position
                    .map_or(false, |p| self.is_in_browser_rect(p))
            },
            winit::event::WindowEvent::MouseWheel { .. } |
            winit::event::WindowEvent::MouseInput { .. } => self
                .last_mouse_position
                .map_or(false, |p| self.is_in_browser_rect(p)),
            _ => true,
        };
        result
    }

    /// Return true iff the given position is in the Servo browser rect.
    fn is_in_browser_rect(&self, position: Point2D<f32, DeviceIndependentPixel>) -> bool {
        position.y < self.toolbar_height.get()
    }

    /// Update the minibrowser, but don’t paint.
    /// If `servo_framebuffer_id` is given, set up a paint callback to blit its contents to our
    /// CentralPanel when [`Minibrowser::paint`] is called.
    pub fn update(
        &mut self,
        window: &winit::window::Window,
        webviews: &mut WebViewManager<dyn WindowPortsMethods>,
        servo_framebuffer_id: Option<gl::GLuint>,
        reason: &'static str,
    ) {
        let now = Instant::now();
        trace!(
            "{:?} since last update ({})",
            now - self.last_update,
            reason
        );
        let Self {
            context,
            event_queue,
            toolbar_height,
            widget_surface_fbo,
            last_update,
            location,
            location_dirty,
            ..
        } = self;
        let widget_fbo = *widget_surface_fbo;
        let _duration = context.run(window, |ctx| {
            TopBottomPanel::top("toolbar").show(ctx, |ui| {
                ui.allocate_ui_with_layout(
                    ui.available_size(),
                    egui::Layout::left_to_right(egui::Align::Center),
                    |ui| {
                        if ui.button("back").clicked() {
                            event_queue.borrow_mut().push(MinibrowserEvent::Back);
                        }
                        if ui.button("forward").clicked() {
                            event_queue.borrow_mut().push(MinibrowserEvent::Forward);
                        }
                        ui.allocate_ui_with_layout(
                            ui.available_size(),
                            egui::Layout::right_to_left(egui::Align::Center),
                            |ui| {
                                if ui.button("go").clicked() {
                                    event_queue.borrow_mut().push(MinibrowserEvent::Go);
                                    location_dirty.set(false);
                                }

                                match self.load_status {
                                    LoadStatus::LoadStart => {
                                        ui.add(Spinner::new().color(Color32::GRAY));
                                    },
                                    LoadStatus::HeadParsed => {
                                        ui.add(Spinner::new().color(Color32::WHITE));
                                    },
                                    LoadStatus::LoadComplete => { /* No Spinner */ },
                                }

                                let location_field = ui.add_sized(
                                    ui.available_size(),
                                    egui::TextEdit::singleline(&mut *location.borrow_mut()),
                                );

                                if location_field.changed() {
                                    location_dirty.set(true);
                                }
                                if ui.input(|i| i.clone().consume_key(Modifiers::COMMAND, Key::L)) {
                                    location_field.request_focus();
                                }
                                if location_field.lost_focus() &&
                                    ui.input(|i| i.clone().key_pressed(Key::Enter))
                                {
                                    event_queue.borrow_mut().push(MinibrowserEvent::Go);
                                    location_dirty.set(false);
                                }
                            },
                        );
                    },
                );
            });

            // The toolbar height is where the Context’s available rect starts.
            // For reasons that are unclear, the TopBottomPanel’s ui cursor exceeds this by one egui
            // point, but the Context is correct and the TopBottomPanel is wrong.
            *toolbar_height = Length::new(ctx.available_rect().min.y);

            let scale =
                Scale::<_, DeviceIndependentPixel, DevicePixel>::new(ctx.pixels_per_point());
            let Some(focused_webview_id) = webviews.focused_webview_id() else {
                return;
            };
            let Some(webview) = webviews.get_mut(focused_webview_id) else {
                return;
            };
            let mut embedder_events = vec![];
            CentralPanel::default()
                .frame(Frame::none())
                .show(ctx, |ui| {
                    let Pos2 { x, y } = ui.cursor().min;
                    let Vec2 {
                        x: width,
                        y: height,
                    } = ui.available_size();
                    let rect = Box2D::from_origin_and_size(
                        Point2D::new(x, y),
                        Size2D::new(width, height),
                    ) * scale;
                    if rect != webview.rect {
                        webview.rect = rect;
                        embedder_events
                            .push(EmbedderEvent::MoveResizeWebView(focused_webview_id, rect));
                    }
                    let min = ui.cursor().min;
                    let size = ui.available_size();
                    let rect = egui::Rect::from_min_size(min, size);
                    ui.allocate_space(size);

                    let Some(servo_fbo) = servo_framebuffer_id else {
                        return;
                    };
                    ui.painter().add(PaintCallback {
                        rect,
                        callback: Arc::new(CallbackFn::new(move |info, painter| {
                            use glow::HasContext as _;
                            let clip = info.viewport_in_pixels();
                            let x = clip.left_px as gl::GLint;
                            let y = clip.from_bottom_px as gl::GLint;
                            let width = clip.width_px as gl::GLsizei;
                            let height = clip.height_px as gl::GLsizei;
                            unsafe {
                                painter.gl().clear_color(0.0, 0.0, 0.0, 0.0);
                                painter.gl().scissor(x, y, width, height);
                                painter.gl().enable(gl::SCISSOR_TEST);
                                painter.gl().clear(gl::COLOR_BUFFER_BIT);
                                painter.gl().disable(gl::SCISSOR_TEST);

                                let servo_fbo = NonZeroU32::new(servo_fbo).map(NativeFramebuffer);
                                painter
                                    .gl()
                                    .bind_framebuffer(gl::READ_FRAMEBUFFER, servo_fbo);
                                painter
                                    .gl()
                                    .bind_framebuffer(gl::DRAW_FRAMEBUFFER, widget_fbo);
                                painter.gl().blit_framebuffer(
                                    x,
                                    y,
                                    x + width,
                                    y + height,
                                    x,
                                    y,
                                    x + width,
                                    y + height,
                                    gl::COLOR_BUFFER_BIT,
                                    gl::NEAREST,
                                );
                                painter.gl().bind_framebuffer(gl::FRAMEBUFFER, widget_fbo);
                            }
                        })),
                    });
                });

            if !embedder_events.is_empty() {
                webviews.handle_window_events(embedder_events);
            }

            *last_update = now;
        });
    }

    /// Paint the minibrowser, as of the last update.
    pub fn paint(&mut self, window: &winit::window::Window) {
        unsafe {
            use glow::HasContext as _;
            self.context
                .painter
                .gl()
                .bind_framebuffer(gl::FRAMEBUFFER, self.widget_surface_fbo);
        }
        self.context.paint(window);
    }

    /// Takes any outstanding events from the [Minibrowser], converting them to [EmbedderEvent] and
    /// routing those to the App event queue.
    pub fn queue_embedder_events_for_minibrowser_events(
        &self,
        browser: &WebViewManager<dyn WindowPortsMethods>,
        app_event_queue: &mut Vec<EmbedderEvent>,
    ) {
        for event in self.event_queue.borrow_mut().drain(..) {
            match event {
                MinibrowserEvent::Go => {
                    let browser_id = browser.webview_id().unwrap();
                    let location = self.location.borrow();
                    if let Some(url) = location_bar_input_to_url(&location.clone()) {
                        app_event_queue.push(EmbedderEvent::LoadUrl(browser_id, url));
                    } else {
                        warn!("failed to parse location");
                        break;
                    }
                },
                MinibrowserEvent::Back => {
                    let browser_id = browser.webview_id().unwrap();
                    app_event_queue.push(EmbedderEvent::Navigation(
                        browser_id,
                        TraversalDirection::Back(1),
                    ));
                },
                MinibrowserEvent::Forward => {
                    let browser_id = browser.webview_id().unwrap();
                    app_event_queue.push(EmbedderEvent::Navigation(
                        browser_id,
                        TraversalDirection::Forward(1),
                    ));
                },
            }
        }
    }

    /// Updates the location field from the given [WebViewManager], unless the user has started
    /// editing it without clicking Go, returning true iff it has changed (needing an egui update).
    pub fn update_location_in_toolbar(
        &mut self,
        browser: &mut WebViewManager<dyn WindowPortsMethods>,
    ) -> bool {
        // User edited without clicking Go?
        if self.location_dirty.get() {
            return false;
        }

        match browser.current_url_string() {
            Some(location) if location != self.location.get_mut() => {
                self.location = RefCell::new(location.to_owned());
                true
            },
            _ => false,
        }
    }

    /// Updates the spinner from the given [WebViewManager], returning true iff it has changed
    /// (needing an egui update).
    pub fn update_spinner_in_toolbar(
        &mut self,
        browser: &mut WebViewManager<dyn WindowPortsMethods>,
    ) -> bool {
        let need_update = browser.load_status() != self.load_status;
        self.load_status = browser.load_status();
        return need_update;
    }

    /// Updates all fields taken from the given [WebViewManager], such as the location field.
    /// Returns true iff the egui needs an update.
    pub fn update_webview_data(
        &mut self,
        browser: &mut WebViewManager<dyn WindowPortsMethods>,
    ) -> bool {
        // Note: We must use the "bitwise OR" (|) operator here instead of "logical OR" (||)
        //       because logical OR would short-circuit if any of the functions return true.
        //       We want to ensure that all functions are called. The "bitwise OR" operator
        //       does not short-circuit.
        return self.update_location_in_toolbar(browser) | self.update_spinner_in_toolbar(browser);
    }
}<|MERGE_RESOLUTION|>--- conflicted
+++ resolved
@@ -7,11 +7,10 @@
 use std::sync::Arc;
 use std::time::Instant;
 
-<<<<<<< HEAD
-use egui::{CentralPanel, Frame, Key, Modifiers, PaintCallback, Pos2, TopBottomPanel, Vec2};
-=======
-use egui::{CentralPanel, Color32, Frame, Key, Modifiers, PaintCallback, Spinner, TopBottomPanel};
->>>>>>> 585e0d69
+use egui::{
+    CentralPanel, Color32, Frame, Key, Modifiers, PaintCallback, Pos2, Spinner, TopBottomPanel,
+    Vec2,
+};
 use egui_glow::CallbackFn;
 use egui_winit::EventResponse;
 use euclid::{Box2D, Length, Point2D, Scale, Size2D};
