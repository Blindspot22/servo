/* This Source Code Form is subject to the terms of the Mozilla Public
 * License, v. 2.0. If a copy of the MPL was not distributed with this
 * file, You can obtain one at https://mozilla.org/MPL/2.0/. */

//! The `Constellation`, Servo's Grand Central Station
//!
//! The constellation tracks all information kept globally by the
//! browser engine, which includes:
//!
//! * The set of all `EventLoop` objects. Each event loop is
//!   the constellation's view of a script thread. The constellation
//!   interacts with a script thread by message-passing.
//!
//! * The set of all `Pipeline` objects.  Each pipeline gives the
//!   constellation's view of a `Window`, with its script thread and
//!   layout.  Pipelines may share script threads.
//!
//! * The set of all `BrowsingContext` objects. Each browsing context
//!   gives the constellation's view of a `WindowProxy`.
//!   Each browsing context stores an independent
//!   session history, created by navigation. The session
//!   history can be traversed, for example by the back and forwards UI,
//!   so each session history maintains a list of past and future pipelines,
//!   as well as the current active pipeline.
//!
//! There are two kinds of browsing context: top-level ones (for
//! example tabs in a browser UI), and nested ones (typically caused
//! by `iframe` elements). Browsing contexts have a hierarchy
//! (typically caused by `iframe`s containing `iframe`s), giving rise
//! to a forest whose roots are top-level browsing context.  The logical
//! relationship between these types is:
//!
//! ```text
//! +------------+                      +------------+                 +---------+
//! |  Browsing  | ------parent?------> |  Pipeline  | --event_loop--> |  Event  |
//! |  Context   | ------current------> |            |                 |  Loop   |
//! |            | ------prev*--------> |            | <---pipeline*-- |         |
//! |            | ------next*--------> |            |                 +---------+
//! |            |                      |            |
//! |            | <-top_level--------- |            |
//! |            | <-browsing_context-- |            |
//! +------------+                      +------------+
//! ```
//
//! The constellation also maintains channels to threads, including:
//!
//! * The script thread.
//! * The graphics compositor.
//! * The font cache, image cache, and resource manager, which load
//!   and cache shared fonts, images, or other resources.
//! * The service worker manager.
//! * The devtools and webdriver servers.
//!
//! The constellation passes messages between the threads, and updates its state
//! to track the evolving state of the browsing context tree.
//!
//! The constellation acts as a logger, tracking any `warn!` messages from threads,
//! and converting any `error!` or `panic!` into a crash report.
//!
//! Since there is only one constellation, and its responsibilities include crash reporting,
//! it is very important that it does not panic.
//!
//! It's also important that the constellation not deadlock. In particular, we need
//! to be careful that we don't introduce any cycles in the can-block-on relation.
//! Blocking is typically introduced by `receiver.recv()`, which blocks waiting for the
//! sender to send some data. Servo tries to achieve deadlock-freedom by using the following
//! can-block-on relation:
//!
//! * Constellation can block on compositor
//! * Constellation can block on embedder
//! * Script can block on anything (other than script)
//! * Blocking is transitive (if T1 can block on T2 and T2 can block on T3 then T1 can block on T3)
//! * Nothing can block on itself!
//!
//! There is a complexity intoduced by IPC channels, since they do not support
//! non-blocking send. This means that as well as `receiver.recv()` blocking,
//! `sender.send(data)` can also block when the IPC buffer is full. For this reason it is
//! very important that all IPC receivers where we depend on non-blocking send
//! use a router to route IPC messages to an mpsc channel. The reason why that solves
//! the problem is that under the hood, the router uses a dedicated thread to forward
//! messages, and:
//!
//! * Anything (other than a routing thread) can block on a routing thread
//!
//! See <https://github.com/servo/servo/issues/14704>

#![allow(clippy::too_many_arguments)]

use std::borrow::{Cow, ToOwned};
use std::collections::hash_map::Entry;
use std::collections::{HashMap, HashSet, VecDeque};
use std::marker::PhantomData;
use std::mem::replace;
use std::rc::{Rc, Weak};
use std::sync::{Arc, Mutex};
use std::{process, thread};

use background_hang_monitor::HangMonitorRegister;
use bluetooth_traits::BluetoothRequest;
use canvas_traits::canvas::{CanvasId, CanvasMsg};
use canvas_traits::webgl::WebGLThreads;
use canvas_traits::ConstellationCanvasMsg;
use compositing_traits::{
    CompositorMsg, CompositorProxy, ConstellationMsg as FromCompositorMsg,
    ForwardedToCompositorMsg, SendableFrameTree,
};
use crossbeam_channel::{after, never, select, unbounded, Receiver, Sender};
use devtools_traits::{
    ChromeToDevtoolsControlMsg, DevtoolsControlMsg, DevtoolsPageInfo, NavigationState,
    ScriptToDevtoolsControlMsg,
};
use embedder_traits::{
    Cursor, EmbedderMsg, EmbedderProxy, MediaSessionEvent, MediaSessionPlaybackState,
};
use euclid::default::Size2D as UntypedSize2D;
use euclid::Size2D;
use gfx::font_cache_thread::FontCacheThread;
use gfx_traits::Epoch;
use ipc_channel::ipc::{self, IpcReceiver, IpcSender};
use ipc_channel::router::ROUTER;
use ipc_channel::Error as IpcError;
use keyboard_types::webdriver::Event as WebDriverInputEvent;
use keyboard_types::KeyboardEvent;
use log::{debug, error, info, trace, warn};
use media::{GLPlayerThreads, WindowGLContext};
use msg::constellation_msg::{
    BackgroundHangMonitorControlMsg, BackgroundHangMonitorRegister, BroadcastChannelRouterId,
    BrowsingContextGroupId, BrowsingContextId, HangMonitorAlert, HistoryStateId, MessagePortId,
    MessagePortRouterId, PipelineId, PipelineNamespace, PipelineNamespaceId,
    PipelineNamespaceRequest, TopLevelBrowsingContextId, TraversalDirection, WebViewId,
};
use net_traits::pub_domains::reg_host;
use net_traits::request::{Referrer, RequestBuilder};
use net_traits::storage_thread::{StorageThreadMsg, StorageType};
use net_traits::{self, FetchResponseMsg, IpcSend, ResourceThreads};
use profile_traits::{mem, time};
use script_layout_interface::{LayoutFactory, ScriptThreadFactory};
use script_traits::CompositorEvent::{MouseButtonEvent, MouseMoveEvent};
use script_traits::{
    webdriver_msg, AnimationState, AnimationTickType, AuxiliaryBrowsingContextLoadInfo,
    BroadcastMsg, CompositorEvent, ConstellationControlMsg, DiscardBrowsingContext,
    DocumentActivity, DocumentState, GamepadEvent, HistoryEntryReplacement, IFrameLoadInfo,
    IFrameLoadInfoWithData, IFrameSandboxState, IFrameSizeMsg, Job, LayoutMsg as FromLayoutMsg,
    LoadData, LoadOrigin, LogEntry, MediaSessionActionType, MessagePortMsg, MouseEventType,
    PortMessageTask, SWManagerMsg, SWManagerSenders, ScriptMsg as FromScriptMsg,
    ScriptToConstellationChan, ServiceWorkerManagerFactory, ServiceWorkerMsg,
    StructuredSerializedData, TimerSchedulerMsg, UpdatePipelineIdReason, WebDriverCommandMsg,
    WindowSizeData, WindowSizeType,
};
use serde::{Deserialize, Serialize};
use servo_config::{opts, pref};
use servo_rand::{random, Rng, ServoRng, SliceRandom};
use servo_url::{Host, ImmutableOrigin, ServoUrl};
use style_traits::CSSPixel;
use webgpu::{self, WebGPU, WebGPURequest};
use webrender::{RenderApi, RenderApiSender};
use webrender_api::DocumentId;
use webrender_traits::WebrenderExternalImageRegistry;

use crate::browsingcontext::{
    AllBrowsingContextsIterator, BrowsingContext, FullyActiveBrowsingContextsIterator,
    NewBrowsingContextInfo,
};
use crate::event_loop::EventLoop;
use crate::network_listener::NetworkListener;
use crate::pipeline::{InitialPipelineState, Pipeline};
use crate::serviceworker::ServiceWorkerUnprivilegedContent;
use crate::session_history::{
    JointSessionHistory, NeedsToReload, SessionHistoryChange, SessionHistoryDiff,
};
use crate::timer_scheduler::TimerScheduler;
use crate::webview::WebViewManager;

type PendingApprovalNavigations = HashMap<PipelineId, (LoadData, HistoryEntryReplacement)>;

#[derive(Debug)]
/// The state used by MessagePortInfo to represent the various states the port can be in.
enum TransferState {
    /// The port is currently managed by a given global,
    /// identified by its router id.
    Managed(MessagePortRouterId),
    /// The port is currently in-transfer,
    /// and incoming tasks should be buffered until it becomes managed again.
    TransferInProgress(VecDeque<PortMessageTask>),
    /// A global has requested the transfer to be completed,
    /// it's pending a confirmation of either failure or success to complete the transfer.
    CompletionInProgress(MessagePortRouterId),
    /// While a completion of a transfer was in progress, the port was shipped,
    /// hence the transfer failed to complete.
    /// We start buffering incoming messages,
    /// while awaiting the return of the previous buffer from the global
    /// that failed to complete the transfer.
    CompletionFailed(VecDeque<PortMessageTask>),
    /// While a completion failed, another global requested to complete the transfer.
    /// We are still buffering messages, and awaiting the return of the buffer from the global who failed.
    CompletionRequested(MessagePortRouterId, VecDeque<PortMessageTask>),
    /// The entangled port has been removed while the port was in-transfer,
    /// the current port should be removed as well once it is managed again.
    EntangledRemoved,
}

#[derive(Debug)]
/// Info related to a message-port tracked by the constellation.
struct MessagePortInfo {
    /// The current state of the messageport.
    state: TransferState,

    /// The id of the entangled port, if any.
    entangled_with: Option<MessagePortId>,
}

/// Webrender related objects required by WebGPU threads
struct WebrenderWGPU {
    /// Webrender API.
    webrender_api: RenderApi,

    /// List of Webrender external images
    webrender_external_images: Arc<Mutex<WebrenderExternalImageRegistry>>,

    /// WebGPU data that supplied to Webrender for rendering
    wgpu_image_map: Arc<Mutex<HashMap<u64, webgpu::PresentationData>>>,
}

/// Servo supports multiple top-level browsing contexts or “webviews”, so `Constellation` needs to
/// store webview-specific data for bookkeeping.
struct WebView {
    /// The currently focused browsing context in this webview for key events.
    /// The focused pipeline is the current entry of the focused browsing
    /// context.
    focused_browsing_context_id: BrowsingContextId,

    /// The joint session history for this webview.
    session_history: JointSessionHistory,
}

/// A browsing context group.
///
/// <https://html.spec.whatwg.org/multipage/#browsing-context-group>
#[derive(Clone, Default)]
struct BrowsingContextGroup {
    /// A browsing context group holds a set of top-level browsing contexts.
    top_level_browsing_context_set: HashSet<TopLevelBrowsingContextId>,

    /// The set of all event loops in this BrowsingContextGroup.
    /// We store the event loops in a map
    /// indexed by registered domain name (as a `Host`) to event loops.
    /// It is important that scripts with the same eTLD+1,
    /// who are part of the same browsing-context group
    /// share an event loop, since they can use `document.domain`
    /// to become same-origin, at which point they can share DOM objects.
    event_loops: HashMap<Host, Weak<EventLoop>>,

    /// The set of all WebGPU channels in this BrowsingContextGroup.
    webgpus: HashMap<Host, WebGPU>,
}

/// The `Constellation` itself. In the servo browser, there is one
/// constellation, which maintains all of the browser global data.
/// In embedded applications, there may be more than one constellation,
/// which are independent of each other.
///
/// The constellation may be in a different process from the pipelines,
/// and communicates using IPC.
///
/// It is parameterized over a `LayoutThreadFactory` and a
/// `ScriptThreadFactory` (which in practice are implemented by
/// `LayoutThread` in the `layout` crate, and `ScriptThread` in
/// the `script` crate). Script and layout communicate using a `Message`
/// type.
pub struct Constellation<STF, SWF> {
    /// An ipc-sender/threaded-receiver pair
    /// to facilitate installing pipeline namespaces in threads
    /// via a per-process installer.
    namespace_receiver: Receiver<Result<PipelineNamespaceRequest, IpcError>>,
    namespace_ipc_sender: IpcSender<PipelineNamespaceRequest>,

    /// An IPC channel for script threads to send messages to the constellation.
    /// This is the script threads' view of `script_receiver`.
    script_sender: IpcSender<(PipelineId, FromScriptMsg)>,

    /// A channel for the constellation to receive messages from script threads.
    /// This is the constellation's view of `script_sender`.
    script_receiver: Receiver<Result<(PipelineId, FromScriptMsg), IpcError>>,

    /// A handle to register components for hang monitoring.
    /// None when in multiprocess mode.
    background_monitor_register: Option<Box<dyn BackgroundHangMonitorRegister>>,

    /// Channels to control all background-hang monitors.
    /// TODO: store them on the relevant BrowsingContextGroup,
    /// so that they could be controlled on a "per-tab/event-loop" basis.
    background_monitor_control_senders: Vec<IpcSender<BackgroundHangMonitorControlMsg>>,

    /// A channel for the background hang monitor to send messages
    /// to the constellation.
    background_hang_monitor_sender: IpcSender<HangMonitorAlert>,

    /// A channel for the constellation to receiver messages
    /// from the background hang monitor.
    background_hang_monitor_receiver: Receiver<Result<HangMonitorAlert, IpcError>>,

    /// A factory for creating layouts. This allows customizing the kind
    /// of layout created for a [`Constellation`] and prevents a circular crate
    /// dependency between script and layout.
    layout_factory: Arc<dyn LayoutFactory>,

    /// An IPC channel for layout to send messages to the constellation.
    /// This is the layout's view of `layout_receiver`.
    layout_sender: IpcSender<FromLayoutMsg>,

    /// A channel for the constellation to receive messages from layout.
    /// This is the constellation's view of `layout_sender`.
    layout_receiver: Receiver<Result<FromLayoutMsg, IpcError>>,

    /// A channel for network listener to send messages to the constellation.
    network_listener_sender: Sender<(PipelineId, FetchResponseMsg)>,

    /// A channel for the constellation to receive messages from network listener.
    network_listener_receiver: Receiver<(PipelineId, FetchResponseMsg)>,

    /// A channel for the constellation to receive messages from the compositor thread.
    compositor_receiver: Receiver<FromCompositorMsg>,

    /// A channel through which messages can be sent to the embedder.
    embedder_proxy: EmbedderProxy,

    /// A channel (the implementation of which is port-specific) for the
    /// constellation to send messages to the compositor thread.
    compositor_proxy: CompositorProxy,

    /// Bookkeeping data for all webviews in the constellation.
    webviews: WebViewManager<WebView>,

    /// Channels for the constellation to send messages to the public
    /// resource-related threads. There are two groups of resource threads: one
    /// for public browsing, and one for private browsing.
    public_resource_threads: ResourceThreads,

    /// Channels for the constellation to send messages to the private
    /// resource-related threads.  There are two groups of resource
    /// threads: one for public browsing, and one for private
    /// browsing.
    private_resource_threads: ResourceThreads,

    /// A channel for the constellation to send messages to the font
    /// cache thread.
    font_cache_thread: FontCacheThread,

    /// A channel for the constellation to send messages to the
    /// devtools thread.
    devtools_sender: Option<Sender<DevtoolsControlMsg>>,

    /// An IPC channel for the constellation to send messages to the
    /// bluetooth thread.
    bluetooth_ipc_sender: IpcSender<BluetoothRequest>,

    /// A map of origin to sender to a Service worker manager.
    sw_managers: HashMap<ImmutableOrigin, IpcSender<ServiceWorkerMsg>>,

    /// An IPC channel for Service Worker Manager threads to send
    /// messages to the constellation.  This is the SW Manager thread's
    /// view of `swmanager_receiver`.
    swmanager_ipc_sender: IpcSender<SWManagerMsg>,

    /// A channel for the constellation to receive messages from the
    /// Service Worker Manager thread. This is the constellation's view of
    /// `swmanager_sender`.
    swmanager_receiver: Receiver<Result<SWManagerMsg, IpcError>>,

    /// A channel for the constellation to send messages to the
    /// time profiler thread.
    time_profiler_chan: time::ProfilerChan,

    /// A channel for the constellation to send messages to the
    /// memory profiler thread.
    mem_profiler_chan: mem::ProfilerChan,

    /// A channel for a pipeline to schedule timer events.
    scheduler_ipc_sender: IpcSender<TimerSchedulerMsg>,

    /// The receiver to which the IPC requests from scheduler_chan will be forwarded.
    scheduler_receiver: Receiver<Result<TimerSchedulerMsg, IpcError>>,

    /// The logic and data behing scheduling timer events.
    timer_scheduler: TimerScheduler,

    /// A single WebRender document the constellation operates on.
    webrender_document: DocumentId,

    /// Webrender related objects required by WebGPU threads
    webrender_wgpu: WebrenderWGPU,

    /// A channel for content processes to send messages that will
    /// be relayed to the WebRender thread.
    webrender_api_ipc_sender: script_traits::WebrenderIpcSender,

    /// A channel for content process image caches to send messages
    /// that will be relayed to the WebRender thread.
    webrender_image_api_sender: net_traits::WebrenderIpcSender,

    /// A map of message-port Id to info.
    message_ports: HashMap<MessagePortId, MessagePortInfo>,

    /// A map of router-id to ipc-sender, to route messages to ports.
    message_port_routers: HashMap<MessagePortRouterId, IpcSender<MessagePortMsg>>,

    /// A map of broadcast routers to their IPC sender.
    broadcast_routers: HashMap<BroadcastChannelRouterId, IpcSender<BroadcastMsg>>,

    /// A map of origin to a map of channel-name to a list of relevant routers.
    broadcast_channels: HashMap<ImmutableOrigin, HashMap<String, Vec<BroadcastChannelRouterId>>>,

    /// The set of all the pipelines in the browser.  (See the `pipeline` module
    /// for more details.)
    pipelines: HashMap<PipelineId, Pipeline>,

    /// The set of all the browsing contexts in the browser.
    browsing_contexts: HashMap<BrowsingContextId, BrowsingContext>,

    /// A user agent holds a a set of browsing context groups.
    ///
    /// <https://html.spec.whatwg.org/multipage/#browsing-context-group-set>
    browsing_context_group_set: HashMap<BrowsingContextGroupId, BrowsingContextGroup>,

    /// The Id counter for BrowsingContextGroup.
    browsing_context_group_next_id: u32,

    /// When a navigation is performed, we do not immediately update
    /// the session history, instead we ask the event loop to begin loading
    /// the new document, and do not update the browsing context until the
    /// document is active. Between starting the load and it activating,
    /// we store a `SessionHistoryChange` object for the navigation in progress.
    pending_changes: Vec<SessionHistoryChange>,

    /// Pipeline IDs are namespaced in order to avoid name collisions,
    /// and the namespaces are allocated by the constellation.
    next_pipeline_namespace_id: PipelineNamespaceId,

    /// The size of the top-level window.
    window_size: WindowSizeData,

    /// Bits of state used to interact with the webdriver implementation
    webdriver: WebDriverData,

    /// Document states for loaded pipelines (used only when writing screenshots).
    document_states: HashMap<PipelineId, DocumentState>,

    /// Are we shutting down?
    shutting_down: bool,

    /// Have we seen any warnings? Hopefully always empty!
    /// The buffer contains `(thread_name, reason)` entries.
    handled_warnings: VecDeque<(Option<String>, String)>,

    /// The random number generator and probability for closing pipelines.
    /// This is for testing the hardening of the constellation.
    random_pipeline_closure: Option<(ServoRng, f32)>,

    /// Phantom data that keeps the Rust type system happy.
    phantom: PhantomData<(STF, SWF)>,

    /// Entry point to create and get channels to a WebGLThread.
    webgl_threads: Option<WebGLThreads>,

    /// The XR device registry
    webxr_registry: webxr_api::Registry,

    /// A channel through which messages can be sent to the canvas paint thread.
    canvas_sender: Sender<ConstellationCanvasMsg>,

    canvas_ipc_sender: IpcSender<CanvasMsg>,

    /// Navigation requests from script awaiting approval from the embedder.
    pending_approval_navigations: PendingApprovalNavigations,

    /// Bitmask which indicates which combination of mouse buttons are
    /// currently being pressed.
    pressed_mouse_buttons: u16,

    /// If True, exits on thread failure instead of displaying about:failure
    hard_fail: bool,

    /// If set with --disable-canvas-aa, disable antialiasing on the HTML
    /// canvas element.
    /// Like --disable-text-aa, this is useful for reftests where pixel perfect
    /// results are required.
    enable_canvas_antialiasing: bool,

    /// Entry point to create and get channels to a GLPlayerThread.
    glplayer_threads: Option<GLPlayerThreads>,

    /// Application window's GL Context for Media player
    player_context: WindowGLContext,

    /// Pipeline ID of the active media session.
    active_media_session: Option<PipelineId>,

    /// User agent string to report in network requests.
    user_agent: Cow<'static, str>,
}

/// State needed to construct a constellation.
pub struct InitialConstellationState {
    /// A channel through which messages can be sent to the embedder.
    pub embedder_proxy: EmbedderProxy,

    /// A channel through which messages can be sent to the compositor.
    pub compositor_proxy: CompositorProxy,

    /// A channel to the developer tools, if applicable.
    pub devtools_sender: Option<Sender<DevtoolsControlMsg>>,

    /// A channel to the bluetooth thread.
    pub bluetooth_thread: IpcSender<BluetoothRequest>,

    /// A channel to the font cache thread.
    pub font_cache_thread: FontCacheThread,

    /// A channel to the resource thread.
    pub public_resource_threads: ResourceThreads,

    /// A channel to the resource thread.
    pub private_resource_threads: ResourceThreads,

    /// A channel to the time profiler thread.
    pub time_profiler_chan: time::ProfilerChan,

    /// A channel to the memory profiler thread.
    pub mem_profiler_chan: mem::ProfilerChan,

    /// Webrender document ID.
    pub webrender_document: DocumentId,

    /// Webrender API.
    pub webrender_api_sender: RenderApiSender,

    /// Webrender external images
    pub webrender_external_images: Arc<Mutex<WebrenderExternalImageRegistry>>,

    /// Entry point to create and get channels to a WebGLThread.
    pub webgl_threads: Option<WebGLThreads>,

    /// The XR device registry
    pub webxr_registry: webxr_api::Registry,

    pub glplayer_threads: Option<GLPlayerThreads>,

    /// Application window's GL Context for Media player
    pub player_context: WindowGLContext,

    /// User agent string to report in network requests.
    pub user_agent: Cow<'static, str>,

    pub wgpu_image_map: Arc<Mutex<HashMap<u64, webgpu::PresentationData>>>,
}

/// Data needed for webdriver
struct WebDriverData {
    load_channel: Option<(PipelineId, IpcSender<webdriver_msg::LoadStatus>)>,
    resize_channel: Option<IpcSender<WindowSizeData>>,
}

impl WebDriverData {
    fn new() -> WebDriverData {
        WebDriverData {
            load_channel: None,
            resize_channel: None,
        }
    }
}

/// When we are running reftests, we save an image to compare against a reference.
/// This enum gives the possible states of preparing such an image.
#[derive(Debug, PartialEq)]
enum ReadyToSave {
    NoTopLevelBrowsingContext,
    PendingChanges,
    DocumentLoading,
    EpochMismatch,
    PipelineUnknown,
    Ready,
}

/// When we are exiting a pipeline, we can either force exiting or not.
/// A normal exit waits for the compositor to update its state before
/// exiting, and delegates layout exit to script. A forced exit does
/// not notify the compositor, and exits layout without involving script.
#[derive(Clone, Copy)]
enum ExitPipelineMode {
    Normal,
    Force,
}

/// The number of warnings to include in each crash report.
const WARNINGS_BUFFER_SIZE: usize = 32;

/// Route an ipc receiver to an crossbeam receiver, preserving any errors.
fn route_ipc_receiver_to_new_crossbeam_receiver_preserving_errors<T>(
    ipc_receiver: IpcReceiver<T>,
) -> Receiver<Result<T, IpcError>>
where
    T: for<'de> Deserialize<'de> + Serialize + Send + 'static,
{
    let (crossbeam_sender, crossbeam_receiver) = unbounded();
    ROUTER.add_route(
        ipc_receiver.to_opaque(),
        Box::new(move |message| drop(crossbeam_sender.send(message.to::<T>()))),
    );
    crossbeam_receiver
}

impl<STF, SWF> Constellation<STF, SWF>
where
    STF: ScriptThreadFactory,
    SWF: ServiceWorkerManagerFactory,
{
    /// Create a new constellation thread.
    pub fn start(
        state: InitialConstellationState,
        layout_factory: Arc<dyn LayoutFactory>,
        initial_window_size: WindowSizeData,
        random_pipeline_closure_probability: Option<f32>,
        random_pipeline_closure_seed: Option<usize>,
        hard_fail: bool,
        enable_canvas_antialiasing: bool,
        canvas_create_sender: Sender<ConstellationCanvasMsg>,
        canvas_ipc_sender: IpcSender<CanvasMsg>,
    ) -> Sender<FromCompositorMsg> {
        let (compositor_sender, compositor_receiver) = unbounded();

        // service worker manager to communicate with constellation
        let (swmanager_ipc_sender, swmanager_ipc_receiver) =
            ipc::channel().expect("ipc channel failure");

        thread::Builder::new()
            .name("Constellation".to_owned())
            .spawn(move || {
                let (script_ipc_sender, script_ipc_receiver) =
                    ipc::channel().expect("ipc channel failure");
                let script_receiver =
                    route_ipc_receiver_to_new_crossbeam_receiver_preserving_errors(
                        script_ipc_receiver,
                    );

                let (namespace_ipc_sender, namespace_ipc_receiver) =
                    ipc::channel().expect("ipc channel failure");
                let namespace_receiver =
                    route_ipc_receiver_to_new_crossbeam_receiver_preserving_errors(
                        namespace_ipc_receiver,
                    );

                let (scheduler_ipc_sender, scheduler_ipc_receiver) =
                    ipc::channel().expect("ipc channel failure");
                let scheduler_receiver =
                    route_ipc_receiver_to_new_crossbeam_receiver_preserving_errors(
                        scheduler_ipc_receiver,
                    );

                let (background_hang_monitor_ipc_sender, background_hang_monitor_ipc_receiver) =
                    ipc::channel().expect("ipc channel failure");
                let background_hang_monitor_receiver =
                    route_ipc_receiver_to_new_crossbeam_receiver_preserving_errors(
                        background_hang_monitor_ipc_receiver,
                    );

                // If we are in multiprocess mode,
                // a dedicated per-process hang monitor will be initialized later inside the content process.
                // See run_content_process in servo/lib.rs
                let (background_monitor_register, background_hang_monitor_control_ipc_senders) =
                    if opts::multiprocess() {
                        (None, vec![])
                    } else {
                        let (
                            background_hang_monitor_control_ipc_sender,
                            background_hang_monitor_control_ipc_receiver,
                        ) = ipc::channel().expect("ipc channel failure");
                        (
                            Some(HangMonitorRegister::init(
                                background_hang_monitor_ipc_sender.clone(),
                                background_hang_monitor_control_ipc_receiver,
                                opts::get().background_hang_monitor,
                            )),
                            vec![background_hang_monitor_control_ipc_sender],
                        )
                    };

                let (layout_ipc_sender, layout_ipc_receiver) =
                    ipc::channel().expect("ipc channel failure");
                let layout_receiver =
                    route_ipc_receiver_to_new_crossbeam_receiver_preserving_errors(
                        layout_ipc_receiver,
                    );

                let (network_listener_sender, network_listener_receiver) = unbounded();

                let swmanager_receiver =
                    route_ipc_receiver_to_new_crossbeam_receiver_preserving_errors(
                        swmanager_ipc_receiver,
                    );

                // Zero is reserved for the embedder.
                PipelineNamespace::install(PipelineNamespaceId(1));

                let (webrender_ipc_sender, webrender_ipc_receiver) =
                    ipc::channel().expect("ipc channel failure");
                let (webrender_image_ipc_sender, webrender_image_ipc_receiver) =
                    ipc::channel().expect("ipc channel failure");

                let compositor_proxy = state.compositor_proxy.clone();
                ROUTER.add_route(
                    webrender_ipc_receiver.to_opaque(),
                    Box::new(move |message| {
                        compositor_proxy.send(CompositorMsg::Forwarded(
                            ForwardedToCompositorMsg::Layout(
                                message.to().expect("conversion failure"),
                            ),
                        ));
                    }),
                );

                let compositor_proxy = state.compositor_proxy.clone();
                ROUTER.add_route(
                    webrender_image_ipc_receiver.to_opaque(),
                    Box::new(move |message| {
                        compositor_proxy.send(CompositorMsg::Forwarded(
                            ForwardedToCompositorMsg::Net(
                                message.to().expect("conversion failure"),
                            ),
                        ));
                    }),
                );

                let webrender_wgpu = WebrenderWGPU {
                    webrender_api: state.webrender_api_sender.create_api(),
                    webrender_external_images: state.webrender_external_images,
                    wgpu_image_map: state.wgpu_image_map,
                };

                let mut constellation: Constellation<STF, SWF> = Constellation {
                    namespace_receiver,
                    namespace_ipc_sender,
                    script_sender: script_ipc_sender,
                    background_hang_monitor_sender: background_hang_monitor_ipc_sender,
                    background_hang_monitor_receiver,
                    background_monitor_register,
                    background_monitor_control_senders: background_hang_monitor_control_ipc_senders,
                    layout_sender: layout_ipc_sender,
                    script_receiver,
                    compositor_receiver,
                    layout_factory,
                    layout_receiver,
                    network_listener_sender,
                    network_listener_receiver,
                    embedder_proxy: state.embedder_proxy,
                    compositor_proxy: state.compositor_proxy,
                    webviews: WebViewManager::default(),
                    devtools_sender: state.devtools_sender,
                    bluetooth_ipc_sender: state.bluetooth_thread,
                    public_resource_threads: state.public_resource_threads,
                    private_resource_threads: state.private_resource_threads,
                    font_cache_thread: state.font_cache_thread,
                    sw_managers: Default::default(),
                    swmanager_receiver,
                    swmanager_ipc_sender,
                    browsing_context_group_set: Default::default(),
                    browsing_context_group_next_id: Default::default(),
                    message_ports: HashMap::new(),
                    message_port_routers: HashMap::new(),
                    broadcast_routers: HashMap::new(),
                    broadcast_channels: HashMap::new(),
                    pipelines: HashMap::new(),
                    browsing_contexts: HashMap::new(),
                    pending_changes: vec![],
                    // We initialize the namespace at 2, since we reserved
                    // namespace 0 for the embedder, and 0 for the constellation
                    next_pipeline_namespace_id: PipelineNamespaceId(2),
                    time_profiler_chan: state.time_profiler_chan,
                    mem_profiler_chan: state.mem_profiler_chan,
                    window_size: initial_window_size,
                    phantom: PhantomData,
                    webdriver: WebDriverData::new(),
                    timer_scheduler: TimerScheduler::new(),
                    scheduler_ipc_sender,
                    scheduler_receiver,
                    document_states: HashMap::new(),
                    webrender_document: state.webrender_document,
                    webrender_api_ipc_sender: script_traits::WebrenderIpcSender::new(
                        webrender_ipc_sender,
                    ),
                    webrender_image_api_sender: net_traits::WebrenderIpcSender::new(
                        webrender_image_ipc_sender,
                    ),
                    webrender_wgpu,
                    shutting_down: false,
                    handled_warnings: VecDeque::new(),
                    random_pipeline_closure: random_pipeline_closure_probability.map(|prob| {
                        let seed = random_pipeline_closure_seed.unwrap_or_else(random);
                        let rng = ServoRng::new_manually_reseeded(seed as u64);
                        warn!("Randomly closing pipelines.");
                        info!("Using seed {} for random pipeline closure.", seed);
                        (rng, prob)
                    }),
                    webgl_threads: state.webgl_threads,
                    webxr_registry: state.webxr_registry,
                    canvas_sender: canvas_create_sender,
                    canvas_ipc_sender,
                    pending_approval_navigations: HashMap::new(),
                    pressed_mouse_buttons: 0,
                    hard_fail,
                    enable_canvas_antialiasing,
                    glplayer_threads: state.glplayer_threads,
                    player_context: state.player_context,
                    active_media_session: None,
                    user_agent: state.user_agent,
                };

                constellation.run();
            })
            .expect("Thread spawning failed");

        compositor_sender
    }

    /// The main event loop for the constellation.
    fn run(&mut self) {
        while !self.shutting_down || !self.pipelines.is_empty() {
            // Randomly close a pipeline if --random-pipeline-closure-probability is set
            // This is for testing the hardening of the constellation.
            self.maybe_close_random_pipeline();
            self.handle_request();
        }
        self.handle_shutdown();
    }

    /// Generate a new pipeline id namespace.
    fn next_pipeline_namespace_id(&mut self) -> PipelineNamespaceId {
        let namespace_id = self.next_pipeline_namespace_id;
        let PipelineNamespaceId(ref mut i) = self.next_pipeline_namespace_id;
        *i += 1;
        namespace_id
    }

    fn next_browsing_context_group_id(&mut self) -> BrowsingContextGroupId {
        let id = self.browsing_context_group_next_id;
        self.browsing_context_group_next_id += 1;
        BrowsingContextGroupId(id)
    }

    fn get_event_loop(
        &mut self,
        host: &Host,
        top_level_browsing_context_id: &TopLevelBrowsingContextId,
        opener: &Option<BrowsingContextId>,
    ) -> Result<Weak<EventLoop>, &'static str> {
        let bc_group = match opener {
            Some(browsing_context_id) => {
                let opener = self
                    .browsing_contexts
                    .get(browsing_context_id)
                    .ok_or("Opener was closed before the openee started")?;
                self.browsing_context_group_set
                    .get(&opener.bc_group_id)
                    .ok_or("Opener belongs to an unknown browsing context group")?
            },
            None => self
                .browsing_context_group_set
                .iter()
                .filter_map(|(_, bc_group)| {
                    if bc_group
                        .top_level_browsing_context_set
                        .contains(top_level_browsing_context_id)
                    {
                        Some(bc_group)
                    } else {
                        None
                    }
                })
                .last()
                .ok_or(
                    "Trying to get an event-loop for a top-level belonging to an unknown browsing context group",
                )?,
        };
        bc_group
            .event_loops
            .get(host)
            .ok_or("Trying to get an event-loop from an unknown browsing context group")
            .map(|event_loop| event_loop.clone())
    }

    fn set_event_loop(
        &mut self,
        event_loop: Weak<EventLoop>,
        host: Host,
        top_level_browsing_context_id: TopLevelBrowsingContextId,
        opener: Option<BrowsingContextId>,
    ) {
        let relevant_top_level = if let Some(opener) = opener {
            match self.browsing_contexts.get(&opener) {
                Some(opener) => opener.top_level_id,
                None => {
                    warn!("Setting event-loop for an unknown auxiliary");
                    return;
                },
            }
        } else {
            top_level_browsing_context_id
        };
        let maybe_bc_group_id = self
            .browsing_context_group_set
            .iter()
            .filter_map(|(id, bc_group)| {
                if bc_group
                    .top_level_browsing_context_set
                    .contains(&top_level_browsing_context_id)
                {
                    Some(*id)
                } else {
                    None
                }
            })
            .last();
        let bc_group_id = match maybe_bc_group_id {
            Some(id) => id,
            None => {
                warn!("Trying to add an event-loop to an unknown browsing context group");
                return;
            },
        };
        if let Some(bc_group) = self.browsing_context_group_set.get_mut(&bc_group_id) {
            if bc_group
                .event_loops
                .insert(host.clone(), event_loop)
                .is_some()
            {
                warn!(
                    "Double-setting an event-loop for {:?} at {:?}",
                    host, relevant_top_level
                );
            }
        }
    }

    /// Helper function for creating a pipeline
    fn new_pipeline(
        &mut self,
        pipeline_id: PipelineId,
        browsing_context_id: BrowsingContextId,
        top_level_browsing_context_id: TopLevelBrowsingContextId,
        parent_pipeline_id: Option<PipelineId>,
        opener: Option<BrowsingContextId>,
        initial_window_size: Size2D<f32, CSSPixel>,
        // TODO: we have to provide ownership of the LoadData
        // here, because it will be send on an ipc channel,
        // and ipc channels take onership of their data.
        // https://github.com/servo/ipc-channel/issues/138
        load_data: LoadData,
        sandbox: IFrameSandboxState,
        is_private: bool,
        throttled: bool,
    ) {
        if self.shutting_down {
            return;
        }
        debug!(
            "{}: Creating new pipeline in {}",
            pipeline_id, browsing_context_id
        );

        let (event_loop, host) = match sandbox {
            IFrameSandboxState::IFrameSandboxed => (None, None),
            IFrameSandboxState::IFrameUnsandboxed => {
                // If this is an about:blank or about:srcdoc load, it must share the creator's
                // event loop. This must match the logic in the script thread when determining
                // the proper origin.
                if load_data.url.as_str() != "about:blank" &&
                    load_data.url.as_str() != "about:srcdoc"
                {
                    match reg_host(&load_data.url) {
                        None => (None, None),
                        Some(host) => {
                            match self.get_event_loop(
                                &host,
                                &top_level_browsing_context_id,
                                &opener,
                            ) {
                                Err(err) => {
                                    warn!("{}", err);
                                    (None, Some(host))
                                },
                                Ok(event_loop) => {
                                    if let Some(event_loop) = event_loop.upgrade() {
                                        (Some(event_loop), None)
                                    } else {
                                        (None, Some(host))
                                    }
                                },
                            }
                        },
                    }
                } else if let Some(parent) =
                    parent_pipeline_id.and_then(|pipeline_id| self.pipelines.get(&pipeline_id))
                {
                    (Some(parent.event_loop.clone()), None)
                } else if let Some(creator) = load_data
                    .creator_pipeline_id
                    .and_then(|pipeline_id| self.pipelines.get(&pipeline_id))
                {
                    (Some(creator.event_loop.clone()), None)
                } else {
                    (None, None)
                }
            },
        };

        let resource_threads = if is_private {
            self.private_resource_threads.clone()
        } else {
            self.public_resource_threads.clone()
        };

        let result = Pipeline::spawn::<STF>(InitialPipelineState {
            id: pipeline_id,
            browsing_context_id,
            top_level_browsing_context_id,
            parent_pipeline_id,
            opener,
            script_to_constellation_chan: ScriptToConstellationChan {
                sender: self.script_sender.clone(),
                pipeline_id,
            },
            namespace_request_sender: self.namespace_ipc_sender.clone(),
            pipeline_namespace_id: self.next_pipeline_namespace_id(),
            background_monitor_register: self.background_monitor_register.clone(),
            background_hang_monitor_to_constellation_chan: self
                .background_hang_monitor_sender
                .clone(),
            layout_to_constellation_chan: self.layout_sender.clone(),
            layout_factory: self.layout_factory.clone(),
            scheduler_chan: self.scheduler_ipc_sender.clone(),
            compositor_proxy: self.compositor_proxy.clone(),
            devtools_sender: self.devtools_sender.clone(),
            bluetooth_thread: self.bluetooth_ipc_sender.clone(),
            swmanager_thread: self.swmanager_ipc_sender.clone(),
            font_cache_thread: self.font_cache_thread.clone(),
            resource_threads,
            time_profiler_chan: self.time_profiler_chan.clone(),
            mem_profiler_chan: self.mem_profiler_chan.clone(),
            window_size: WindowSizeData {
                initial_viewport: initial_window_size,
                device_pixel_ratio: self.window_size.device_pixel_ratio,
            },
            event_loop,
            load_data,
            prev_throttled: throttled,
            webrender_api_sender: self.webrender_api_ipc_sender.clone(),
            webrender_image_api_sender: self.webrender_image_api_sender.clone(),
            webrender_document: self.webrender_document,
            webgl_chan: self
                .webgl_threads
                .as_ref()
                .map(|threads| threads.pipeline()),
            webxr_registry: self.webxr_registry.clone(),
            player_context: self.player_context.clone(),
            event_loop_waker: None,
            user_agent: self.user_agent.clone(),
        });

        let pipeline = match result {
            Ok(result) => result,
            Err(e) => return self.handle_send_error(pipeline_id, e),
        };

        if let Some(chan) = pipeline.bhm_control_chan {
            self.background_monitor_control_senders.push(chan);
        }

        if let Some(host) = host {
            debug!(
                "{}: Adding new host entry {}",
                top_level_browsing_context_id, host,
            );
            self.set_event_loop(
                Rc::downgrade(&pipeline.pipeline.event_loop),
                host,
                top_level_browsing_context_id,
                opener,
            );
        }

        assert!(!self.pipelines.contains_key(&pipeline_id));
        self.pipelines.insert(pipeline_id, pipeline.pipeline);
    }

    /// Get an iterator for the fully active browsing contexts in a subtree.
    fn fully_active_descendant_browsing_contexts_iter(
        &self,
        browsing_context_id: BrowsingContextId,
    ) -> FullyActiveBrowsingContextsIterator {
        FullyActiveBrowsingContextsIterator {
            stack: vec![browsing_context_id],
            pipelines: &self.pipelines,
            browsing_contexts: &self.browsing_contexts,
        }
    }

    /// Get an iterator for the fully active browsing contexts in a tree.
    fn fully_active_browsing_contexts_iter(
        &self,
        top_level_browsing_context_id: TopLevelBrowsingContextId,
    ) -> FullyActiveBrowsingContextsIterator {
        self.fully_active_descendant_browsing_contexts_iter(BrowsingContextId::from(
            top_level_browsing_context_id,
        ))
    }

    /// Get an iterator for the browsing contexts in a subtree.
    fn all_descendant_browsing_contexts_iter(
        &self,
        browsing_context_id: BrowsingContextId,
    ) -> AllBrowsingContextsIterator {
        AllBrowsingContextsIterator {
            stack: vec![browsing_context_id],
            pipelines: &self.pipelines,
            browsing_contexts: &self.browsing_contexts,
        }
    }

    /// Create a new browsing context and update the internal bookkeeping.
    fn new_browsing_context(
        &mut self,
        browsing_context_id: BrowsingContextId,
        top_level_id: TopLevelBrowsingContextId,
        pipeline_id: PipelineId,
        parent_pipeline_id: Option<PipelineId>,
        size: Size2D<f32, CSSPixel>,
        is_private: bool,
        inherited_secure_context: Option<bool>,
        throttled: bool,
    ) {
        debug!("{}: Creating new browsing context", browsing_context_id);
        let bc_group_id = match self
            .browsing_context_group_set
            .iter_mut()
            .filter_map(|(id, bc_group)| {
                if bc_group
                    .top_level_browsing_context_set
                    .contains(&top_level_id)
                {
                    Some(id)
                } else {
                    None
                }
            })
            .last()
        {
            Some(id) => *id,
            None => {
                warn!("Top-level was unexpectedly removed from its top_level_browsing_context_set");
                return;
            },
        };
        let browsing_context = BrowsingContext::new(
            bc_group_id,
            browsing_context_id,
            top_level_id,
            pipeline_id,
            parent_pipeline_id,
            size,
            is_private,
            inherited_secure_context,
            throttled,
        );
        self.browsing_contexts
            .insert(browsing_context_id, browsing_context);

        // If this context is a nested container, attach it to parent pipeline.
        if let Some(parent_pipeline_id) = parent_pipeline_id {
            if let Some(parent) = self.pipelines.get_mut(&parent_pipeline_id) {
                parent.add_child(browsing_context_id);
            }
        }
    }

    fn add_pending_change(&mut self, change: SessionHistoryChange) {
        debug!(
            "adding pending session history change with {}",
            if change.replace.is_some() {
                "replacement"
            } else {
                "no replacement"
            },
        );
        self.pending_changes.push(change);
    }

    /// Handles loading pages, navigation, and granting access to the compositor
    fn handle_request(&mut self) {
        #[derive(Debug)]
        enum Request {
            PipelineNamespace(PipelineNamespaceRequest),
            Script((PipelineId, FromScriptMsg)),
            BackgroundHangMonitor(HangMonitorAlert),
            Compositor(FromCompositorMsg),
            Layout(FromLayoutMsg),
            NetworkListener((PipelineId, FetchResponseMsg)),
            FromSWManager(SWManagerMsg),
            Timer(TimerSchedulerMsg),
        }

        // A timeout corresponding to the earliest scheduled timer event, if any.
        let scheduler_timeout = self
            .timer_scheduler
            .check_timers()
            .map(after)
            .unwrap_or(never());

        // Get one incoming request.
        // This is one of the few places where the compositor is
        // allowed to panic. If one of the receiver.recv() calls
        // fails, it is because the matching sender has been
        // reclaimed, but this can't happen in normal execution
        // because the constellation keeps a pointer to the sender,
        // so it should never be reclaimed. A possible scenario in
        // which receiver.recv() fails is if some unsafe code
        // produces undefined behaviour, resulting in the destructor
        // being called. If this happens, there's not much we can do
        // other than panic.
        let request = select! {
            recv(self.namespace_receiver) -> msg => {
                msg.expect("Unexpected script channel panic in constellation").map(Request::PipelineNamespace)
            }
            recv(self.script_receiver) -> msg => {
                msg.expect("Unexpected script channel panic in constellation").map(Request::Script)
            }
            recv(self.background_hang_monitor_receiver) -> msg => {
                msg.expect("Unexpected BHM channel panic in constellation").map(Request::BackgroundHangMonitor)
            }
            recv(self.compositor_receiver) -> msg => {
                Ok(Request::Compositor(msg.expect("Unexpected compositor channel panic in constellation")))
            }
            recv(self.layout_receiver) -> msg => {
                msg.expect("Unexpected layout channel panic in constellation").map(Request::Layout)
            }
            recv(self.network_listener_receiver) -> msg => {
                Ok(Request::NetworkListener(
                    msg.expect("Unexpected network listener channel panic in constellation")
                ))
            }
            recv(self.swmanager_receiver) -> msg => {
                msg.expect("Unexpected SW channel panic in constellation").map(Request::FromSWManager)
            }
            recv(self.scheduler_receiver) -> msg => {
                msg.expect("Unexpected schedule channel panic in constellation").map(Request::Timer)
            }
            recv(scheduler_timeout) -> _ => {
                // Note: by returning, we go back to the top,
                // where check_timers will be called.
                return;
            },
        };

        let request = match request {
            Ok(request) => request,
            Err(err) => return error!("Deserialization failed ({}).", err),
        };

        match request {
            Request::PipelineNamespace(message) => {
                self.handle_request_for_pipeline_namespace(message)
            },
            Request::Compositor(message) => self.handle_request_from_compositor(message),
            Request::Script(message) => {
                self.handle_request_from_script(message);
            },
            Request::BackgroundHangMonitor(message) => {
                self.handle_request_from_background_hang_monitor(message);
            },
            Request::Layout(message) => {
                self.handle_request_from_layout(message);
            },
            Request::NetworkListener(message) => {
                self.handle_request_from_network_listener(message);
            },
            Request::FromSWManager(message) => {
                self.handle_request_from_swmanager(message);
            },
            Request::Timer(message) => {
                self.timer_scheduler.handle_timer_request(message);
            },
        }
    }

    fn handle_request_for_pipeline_namespace(&mut self, request: PipelineNamespaceRequest) {
        let PipelineNamespaceRequest(sender) = request;
        let _ = sender.send(self.next_pipeline_namespace_id());
    }

    fn handle_request_from_background_hang_monitor(&self, message: HangMonitorAlert) {
        match message {
            HangMonitorAlert::Profile(bytes) => self
                .embedder_proxy
                .send((None, EmbedderMsg::ReportProfile(bytes))),
            HangMonitorAlert::Hang(hang) => {
                // TODO: In case of a permanent hang being reported, add a "kill script" workflow,
                // via the embedder?
                warn!("Component hang alert: {:?}", hang);
            },
        }
    }

    fn handle_request_from_network_listener(&mut self, message: (PipelineId, FetchResponseMsg)) {
        let (id, message_) = message;
        let result = match self.pipelines.get(&id) {
            Some(pipeline) => {
                let msg = ConstellationControlMsg::NavigationResponse(id, message_);
                pipeline.event_loop.send(msg)
            },
            None => {
                return warn!("{}: Got fetch data after closure!", id);
            },
        };
        if let Err(e) = result {
            self.handle_send_error(id, e);
        }
    }

    fn handle_request_from_swmanager(&mut self, message: SWManagerMsg) {
        match message {
            SWManagerMsg::PostMessageToClient => {
                // TODO: implement posting a message to a SW client.
                // https://github.com/servo/servo/issues/24660
            },
        }
    }

    fn handle_request_from_compositor(&mut self, message: FromCompositorMsg) {
        trace_msg_from_compositor!(message, "{message:?}");
        match message {
            FromCompositorMsg::Exit => {
                self.handle_exit();
            },
            FromCompositorMsg::GetBrowsingContext(pipeline_id, response_sender) => {
                self.handle_get_browsing_context(pipeline_id, response_sender);
            },
            FromCompositorMsg::GetPipeline(browsing_context_id, response_sender) => {
                self.handle_get_pipeline(browsing_context_id, response_sender);
            },
            FromCompositorMsg::GetFocusTopLevelBrowsingContext(resp_chan) => {
                let _ = resp_chan.send(self.webviews.focused_webview().map(|(id, _)| id));
            },
            FromCompositorMsg::Keyboard(key_event) => {
                self.handle_key_msg(key_event);
            },
            FromCompositorMsg::IMEDismissed => {
                self.handle_ime_dismissed();
            },
            // Perform a navigation previously requested by script, if approved by the embedder.
            // If there is already a pending page (self.pending_changes), it will not be overridden;
            // However, if the id is not encompassed by another change, it will be.
            FromCompositorMsg::AllowNavigationResponse(pipeline_id, allowed) => {
                let pending = self.pending_approval_navigations.remove(&pipeline_id);

                let top_level_browsing_context_id = match self.pipelines.get(&pipeline_id) {
                    Some(pipeline) => pipeline.top_level_browsing_context_id,
                    None => return warn!("{}: Attempted to navigate after closure", pipeline_id),
                };

                match pending {
                    Some((load_data, replace)) => {
                        if allowed {
                            self.load_url(
                                top_level_browsing_context_id,
                                pipeline_id,
                                load_data,
                                replace,
                            );
                        } else {
                            let pipeline_is_top_level_pipeline = self
                                .browsing_contexts
                                .get(&BrowsingContextId::from(top_level_browsing_context_id))
                                .map(|ctx| ctx.pipeline_id == pipeline_id)
                                .unwrap_or(false);
                            // If the navigation is refused, and this concerns an iframe,
                            // we need to take it out of it's "delaying-load-events-mode".
                            // https://html.spec.whatwg.org/multipage/#delaying-load-events-mode
                            if !pipeline_is_top_level_pipeline {
                                let msg = ConstellationControlMsg::StopDelayingLoadEventsMode(
                                    pipeline_id,
                                );
                                let result = match self.pipelines.get(&pipeline_id) {
                                    Some(pipeline) => pipeline.event_loop.send(msg),
                                    None => {
                                        return warn!(
                                            "{}: Attempted to navigate after closure",
                                            pipeline_id
                                        );
                                    },
                                };
                                if let Err(e) = result {
                                    self.handle_send_error(pipeline_id, e);
                                }
                            }
                        }
                    },
                    None => {
                        warn!(
                            "{}: AllowNavigationResponse for unknown request",
                            pipeline_id
                        )
                    },
                }
            },
            FromCompositorMsg::ClearCache => {
                self.public_resource_threads.clear_cache();
                self.private_resource_threads.clear_cache();
            },
            // Load a new page from a typed url
            // If there is already a pending page (self.pending_changes), it will not be overridden;
            // However, if the id is not encompassed by another change, it will be.
            FromCompositorMsg::LoadUrl(top_level_browsing_context_id, url) => {
                let load_data = LoadData::new(
                    LoadOrigin::Constellation,
                    url,
                    None,
                    Referrer::NoReferrer,
                    None,
                    None,
                );
                let ctx_id = BrowsingContextId::from(top_level_browsing_context_id);
                let pipeline_id = match self.browsing_contexts.get(&ctx_id) {
                    Some(ctx) => ctx.pipeline_id,
                    None => {
                        return warn!(
                            "{}: LoadUrl for unknown browsing context",
                            top_level_browsing_context_id
                        );
                    },
                };
                // Since this is a top-level load, initiated by the embedder, go straight to load_url,
                // bypassing schedule_navigation.
                self.load_url(
                    top_level_browsing_context_id,
                    pipeline_id,
                    load_data,
                    HistoryEntryReplacement::Disabled,
                );
            },
            FromCompositorMsg::IsReadyToSaveImage(pipeline_states) => {
                let is_ready = self.handle_is_ready_to_save_image(pipeline_states);
                debug!("Ready to save image {:?}.", is_ready);
                self.compositor_proxy
                    .send(CompositorMsg::IsReadyToSaveImageReply(
                        is_ready == ReadyToSave::Ready,
                    ));
            },
            // Create a new top level browsing context. Will use response_chan to return
            // the browsing context id.
            FromCompositorMsg::NewWebView(url, top_level_browsing_context_id) => {
                self.handle_new_top_level_browsing_context(url, top_level_browsing_context_id);
            },
            // Close a top level browsing context.
            FromCompositorMsg::CloseWebView(top_level_browsing_context_id) => {
                self.handle_close_top_level_browsing_context(top_level_browsing_context_id);
            },
            // Panic a top level browsing context.
            FromCompositorMsg::SendError(top_level_browsing_context_id, error) => {
                debug!("constellation got SendError message");
                if top_level_browsing_context_id.is_none() {
                    warn!("constellation got a SendError message without top level id");
                }
                self.handle_panic(top_level_browsing_context_id, error, None);
            },
            FromCompositorMsg::MoveResizeWebView(top_level_browsing_context_id, rect) => {
                if self.webviews.get(top_level_browsing_context_id).is_none() {
                    return warn!(
                        "{}: MoveResizeWebView on unknown top-level browsing context",
                        top_level_browsing_context_id
                    );
                }
                self.compositor_proxy.send(CompositorMsg::MoveResizeWebView(
                    top_level_browsing_context_id,
                    rect,
                ));
            },
            FromCompositorMsg::ShowWebView(top_level_browsing_context_id) => {
                if self.webviews.get(top_level_browsing_context_id).is_none() {
                    return warn!(
                        "{}: ShowWebView on unknown top-level browsing context",
                        top_level_browsing_context_id
                    );
                }
                self.compositor_proxy
                    .send(CompositorMsg::ShowWebView(top_level_browsing_context_id));
                self.webviews
                    .mark_webview_shown(top_level_browsing_context_id);
                self.notify_webview_visibility(
                    top_level_browsing_context_id,
                    self.webviews
                        .is_effectively_visible(top_level_browsing_context_id),
                );
            },
            FromCompositorMsg::HideWebView(top_level_browsing_context_id) => {
                if self.webviews.get(top_level_browsing_context_id).is_none() {
                    return warn!(
                        "{}: HideWebView on unknown top-level browsing context",
                        top_level_browsing_context_id
                    );
                }
                self.compositor_proxy
                    .send(CompositorMsg::HideWebView(top_level_browsing_context_id));
                self.webviews
                    .mark_webview_not_shown(top_level_browsing_context_id);
                self.notify_webview_visibility(
                    top_level_browsing_context_id,
                    self.webviews
                        .is_effectively_visible(top_level_browsing_context_id),
                );
            },
            FromCompositorMsg::RaiseWebViewToTop(top_level_browsing_context_id) => {
                if self.webviews.get(top_level_browsing_context_id).is_none() {
                    return warn!(
                        "{}: RaiseWebViewToTop on unknown top-level browsing context",
                        top_level_browsing_context_id
                    );
                }
                self.compositor_proxy.send(CompositorMsg::RaiseWebViewToTop(
                    top_level_browsing_context_id,
                ));
                self.webviews
                    .mark_webview_shown(top_level_browsing_context_id);
                self.notify_webview_visibility(
                    top_level_browsing_context_id,
                    self.webviews
                        .is_effectively_visible(top_level_browsing_context_id),
                );
            },
            FromCompositorMsg::FocusWebView(top_level_browsing_context_id) => {
                if self.webviews.get(top_level_browsing_context_id).is_none() {
                    return warn!("{top_level_browsing_context_id}: FocusWebView on unknown top-level browsing context");
                }
                self.webviews.focus(top_level_browsing_context_id);
                self.embedder_proxy.send((
                    Some(top_level_browsing_context_id),
                    EmbedderMsg::WebViewFocused(top_level_browsing_context_id),
                ));
                if !cfg!(feature = "multiview") {
                    self.update_webview_in_compositor(top_level_browsing_context_id);
                }
            },
            FromCompositorMsg::BlurWebView => {
                self.webviews.unfocus();
                self.embedder_proxy
                    .send((None, EmbedderMsg::WebViewBlurred));
            },
            // Handle a forward or back request
            FromCompositorMsg::TraverseHistory(top_level_browsing_context_id, direction) => {
                self.handle_traverse_history_msg(top_level_browsing_context_id, direction);
            },
            FromCompositorMsg::WindowSize(top_level_browsing_context_id, new_size, size_type) => {
                self.handle_window_size_msg(top_level_browsing_context_id, new_size, size_type);
            },
            FromCompositorMsg::TickAnimation(pipeline_id, tick_type) => {
                self.handle_tick_animation(pipeline_id, tick_type)
            },
            FromCompositorMsg::WebDriverCommand(command) => {
                self.handle_webdriver_msg(command);
            },
            FromCompositorMsg::Reload(top_level_browsing_context_id) => {
                self.handle_reload_msg(top_level_browsing_context_id);
            },
            FromCompositorMsg::LogEntry(top_level_browsing_context_id, thread_name, entry) => {
                self.handle_log_entry(top_level_browsing_context_id, thread_name, entry);
            },
            FromCompositorMsg::ForwardEvent(destination_pipeline_id, event) => {
                self.forward_event(destination_pipeline_id, event);
            },
            FromCompositorMsg::SetCursor(cursor) => self.handle_set_cursor_msg(cursor),
            FromCompositorMsg::EnableProfiler(rate, max_duration) => {
                for background_monitor_control_sender in &self.background_monitor_control_senders {
                    if let Err(e) = background_monitor_control_sender.send(
                        BackgroundHangMonitorControlMsg::EnableSampler(rate, max_duration),
                    ) {
                        warn!("error communicating with sampling profiler: {}", e);
                    }
                }
            },
            FromCompositorMsg::DisableProfiler => {
                for background_monitor_control_sender in &self.background_monitor_control_senders {
                    if let Err(e) = background_monitor_control_sender
                        .send(BackgroundHangMonitorControlMsg::DisableSampler)
                    {
                        warn!("error communicating with sampling profiler: {}", e);
                    }
                }
            },
            FromCompositorMsg::ExitFullScreen(top_level_browsing_context_id) => {
                self.handle_exit_fullscreen_msg(top_level_browsing_context_id);
            },
            FromCompositorMsg::MediaSessionAction(action) => {
                self.handle_media_session_action_msg(action);
            },
<<<<<<< HEAD
            FromCompositorMsg::MarkWebViewInvisible(webview_id) => {
                self.webviews.mark_webview_invisible(webview_id);
                let visible = self.webviews.is_effectively_visible(webview_id);
                self.notify_webview_visibility(webview_id, visible);
=======
            FromCompositorMsg::SetWebViewThrottled(webview_id, throttled) => {
                self.set_webview_throttled(webview_id, throttled);
>>>>>>> 58081579
            },
            FromCompositorMsg::UnmarkWebViewInvisible(webview_id) => {
                self.webviews.mark_webview_not_invisible(webview_id);
                let visible = self.webviews.is_effectively_visible(webview_id);
                self.notify_webview_visibility(webview_id, visible);
            },
            FromCompositorMsg::ReadyToPresent(webview_ids) => {
                self.embedder_proxy
                    .send((None, EmbedderMsg::ReadyToPresent(webview_ids)));
            },
            FromCompositorMsg::Gamepad(gamepad_event) => {
                self.handle_gamepad_msg(gamepad_event);
            },
            FromCompositorMsg::WebViewPaintingOrder(webview_ids) => {
                self.embedder_proxy
                    .send((None, EmbedderMsg::WebViewPaintingOrder(webview_ids)));
            },
        }
    }

    fn handle_request_from_script(&mut self, message: (PipelineId, FromScriptMsg)) {
        let (source_pipeline_id, content) = message;
        trace_script_msg!(content, "{source_pipeline_id}: {content:?}");

        let source_top_ctx_id = match self
            .pipelines
            .get(&source_pipeline_id)
            .map(|pipeline| pipeline.top_level_browsing_context_id)
        {
            None => return warn!("{}: ScriptMsg from closed pipeline", source_pipeline_id),
            Some(ctx) => ctx,
        };

        match content {
            FromScriptMsg::CompleteMessagePortTransfer(router_id, ports) => {
                self.handle_complete_message_port_transfer(router_id, ports);
            },
            FromScriptMsg::MessagePortTransferResult(router_id, succeeded, failed) => {
                self.handle_message_port_transfer_completed(router_id, succeeded);
                self.handle_message_port_transfer_failed(failed);
            },
            FromScriptMsg::RerouteMessagePort(port_id, task) => {
                self.handle_reroute_messageport(port_id, task);
            },
            FromScriptMsg::MessagePortShipped(port_id) => {
                self.handle_messageport_shipped(port_id);
            },
            FromScriptMsg::NewMessagePortRouter(router_id, ipc_sender) => {
                self.handle_new_messageport_router(router_id, ipc_sender);
            },
            FromScriptMsg::RemoveMessagePortRouter(router_id) => {
                self.handle_remove_messageport_router(router_id);
            },
            FromScriptMsg::NewMessagePort(router_id, port_id) => {
                self.handle_new_messageport(router_id, port_id);
            },
            FromScriptMsg::RemoveMessagePort(port_id) => {
                self.handle_remove_messageport(port_id);
            },
            FromScriptMsg::EntanglePorts(port1, port2) => {
                self.handle_entangle_messageports(port1, port2);
            },
            FromScriptMsg::NewBroadcastChannelRouter(router_id, response_sender, origin) => {
                self.handle_new_broadcast_channel_router(
                    source_pipeline_id,
                    router_id,
                    response_sender,
                    origin,
                );
            },
            FromScriptMsg::NewBroadcastChannelNameInRouter(router_id, channel_name, origin) => {
                self.handle_new_broadcast_channel_name_in_router(
                    source_pipeline_id,
                    router_id,
                    channel_name,
                    origin,
                );
            },
            FromScriptMsg::RemoveBroadcastChannelNameInRouter(router_id, channel_name, origin) => {
                self.handle_remove_broadcast_channel_name_in_router(
                    source_pipeline_id,
                    router_id,
                    channel_name,
                    origin,
                );
            },
            FromScriptMsg::RemoveBroadcastChannelRouter(router_id, origin) => {
                self.handle_remove_broadcast_channel_router(source_pipeline_id, router_id, origin);
            },
            FromScriptMsg::ScheduleBroadcast(router_id, message) => {
                self.handle_schedule_broadcast(source_pipeline_id, router_id, message);
            },
            FromScriptMsg::ForwardToEmbedder(embedder_msg) => {
                self.embedder_proxy
                    .send((Some(source_top_ctx_id), embedder_msg));
            },
            FromScriptMsg::PipelineExited => {
                self.handle_pipeline_exited(source_pipeline_id);
            },
            FromScriptMsg::DiscardDocument => {
                self.handle_discard_document(source_top_ctx_id, source_pipeline_id);
            },
            FromScriptMsg::DiscardTopLevelBrowsingContext => {
                self.handle_close_top_level_browsing_context(source_top_ctx_id);
            },

            FromScriptMsg::InitiateNavigateRequest(req_init, cancel_chan) => {
                self.handle_navigate_request(source_pipeline_id, req_init, cancel_chan);
            },
            FromScriptMsg::ScriptLoadedURLInIFrame(load_info) => {
                self.handle_script_loaded_url_in_iframe_msg(load_info);
            },
            FromScriptMsg::ScriptNewIFrame(load_info) => {
                self.handle_script_new_iframe(load_info);
            },
            FromScriptMsg::ScriptNewAuxiliary(load_info) => {
                self.handle_script_new_auxiliary(load_info);
            },
            FromScriptMsg::ChangeRunningAnimationsState(animation_state) => {
                self.handle_change_running_animations_state(source_pipeline_id, animation_state)
            },
            // Ask the embedder for permission to load a new page.
            FromScriptMsg::LoadUrl(load_data, replace) => {
                self.schedule_navigation(source_top_ctx_id, source_pipeline_id, load_data, replace);
            },
            FromScriptMsg::AbortLoadUrl => {
                self.handle_abort_load_url_msg(source_pipeline_id);
            },
            // A page loaded has completed all parsing, script, and reflow messages have been sent.
            FromScriptMsg::LoadComplete => {
                self.handle_load_complete_msg(source_top_ctx_id, source_pipeline_id)
            },
            // Handle navigating to a fragment
            FromScriptMsg::NavigatedToFragment(new_url, replacement_enabled) => {
                self.handle_navigated_to_fragment(source_pipeline_id, new_url, replacement_enabled);
            },
            // Handle a forward or back request
            FromScriptMsg::TraverseHistory(direction) => {
                self.handle_traverse_history_msg(source_top_ctx_id, direction);
            },
            // Handle a push history state request.
            FromScriptMsg::PushHistoryState(history_state_id, url) => {
                self.handle_push_history_state_msg(source_pipeline_id, history_state_id, url);
            },
            FromScriptMsg::ReplaceHistoryState(history_state_id, url) => {
                self.handle_replace_history_state_msg(source_pipeline_id, history_state_id, url);
            },
            // Handle a joint session history length request.
            FromScriptMsg::JointSessionHistoryLength(response_sender) => {
                self.handle_joint_session_history_length(source_top_ctx_id, response_sender);
            },
            // Notification that the new document is ready to become active
            FromScriptMsg::ActivateDocument => {
                self.handle_activate_document_msg(source_pipeline_id);
            },
            // Update pipeline url after redirections
            FromScriptMsg::SetFinalUrl(final_url) => {
                // The script may have finished loading after we already started shutting down.
                if let Some(ref mut pipeline) = self.pipelines.get_mut(&source_pipeline_id) {
                    pipeline.url = final_url;
                } else {
                    warn!("constellation got set final url message for dead pipeline");
                }
            },
            FromScriptMsg::PostMessage {
                target: browsing_context_id,
                source: source_pipeline_id,
                target_origin: origin,
                source_origin,
                data,
            } => {
                self.handle_post_message_msg(
                    browsing_context_id,
                    source_pipeline_id,
                    origin,
                    source_origin,
                    data,
                );
            },
            FromScriptMsg::Focus => {
                self.handle_focus_msg(source_pipeline_id);
            },
            FromScriptMsg::SetThrottledComplete(throttled) => {
                self.handle_set_throttled_complete(source_pipeline_id, throttled);
            },
            FromScriptMsg::RemoveIFrame(browsing_context_id, response_sender) => {
                let removed_pipeline_ids = self.handle_remove_iframe_msg(browsing_context_id);
                if let Err(e) = response_sender.send(removed_pipeline_ids) {
                    warn!("Error replying to remove iframe ({})", e);
                }
            },
            FromScriptMsg::CreateCanvasPaintThread(size, response_sender) => {
                self.handle_create_canvas_paint_thread_msg(size, response_sender)
            },
            FromScriptMsg::SetDocumentState(state) => {
                self.document_states.insert(source_pipeline_id, state);
            },
            FromScriptMsg::SetLayoutEpoch(epoch, response_sender) => {
                if let Some(pipeline) = self.pipelines.get_mut(&source_pipeline_id) {
                    pipeline.layout_epoch = epoch;
                }

                response_sender.send(true).unwrap_or_default();
            },
            FromScriptMsg::GetClientWindow(response_sender) => {
                self.compositor_proxy
                    .send(CompositorMsg::GetClientWindow(response_sender));
            },
            FromScriptMsg::GetScreenSize(response_sender) => {
                self.compositor_proxy
                    .send(CompositorMsg::GetScreenSize(response_sender));
            },
            FromScriptMsg::GetScreenAvailSize(response_sender) => {
                self.compositor_proxy
                    .send(CompositorMsg::GetScreenAvailSize(response_sender));
            },
            FromScriptMsg::LogEntry(thread_name, entry) => {
                self.handle_log_entry(Some(source_top_ctx_id), thread_name, entry);
            },
            FromScriptMsg::TouchEventProcessed(result) => self
                .compositor_proxy
                .send(CompositorMsg::TouchEventProcessed(result)),
            FromScriptMsg::GetBrowsingContextInfo(pipeline_id, response_sender) => {
                let result = self
                    .pipelines
                    .get(&pipeline_id)
                    .and_then(|pipeline| self.browsing_contexts.get(&pipeline.browsing_context_id))
                    .map(|ctx| (ctx.id, ctx.parent_pipeline_id));
                if let Err(e) = response_sender.send(result) {
                    warn!(
                        "Sending reply to get browsing context info failed ({:?}).",
                        e
                    );
                }
            },
            FromScriptMsg::GetTopForBrowsingContext(browsing_context_id, response_sender) => {
                let result = self
                    .browsing_contexts
                    .get(&browsing_context_id)
                    .map(|bc| bc.top_level_id);
                if let Err(e) = response_sender.send(result) {
                    warn!(
                        "Sending reply to get top for browsing context info failed ({:?}).",
                        e
                    );
                }
            },
            FromScriptMsg::GetChildBrowsingContextId(
                browsing_context_id,
                index,
                response_sender,
            ) => {
                let result = self
                    .browsing_contexts
                    .get(&browsing_context_id)
                    .and_then(|bc| self.pipelines.get(&bc.pipeline_id))
                    .and_then(|pipeline| pipeline.children.get(index))
                    .copied();
                if let Err(e) = response_sender.send(result) {
                    warn!(
                        "Sending reply to get child browsing context ID failed ({:?}).",
                        e
                    );
                }
            },
            FromScriptMsg::ScheduleJob(job) => {
                self.handle_schedule_serviceworker_job(source_pipeline_id, job);
            },
            FromScriptMsg::ForwardDOMMessage(msg_vec, scope_url) => {
                if let Some(mgr) = self.sw_managers.get(&scope_url.origin()) {
                    let _ = mgr.send(ServiceWorkerMsg::ForwardDOMMessage(msg_vec, scope_url));
                } else {
                    warn!("Unable to forward DOMMessage for postMessage call");
                }
            },
            FromScriptMsg::BroadcastStorageEvent(storage, url, key, old_value, new_value) => {
                self.handle_broadcast_storage_event(
                    source_pipeline_id,
                    storage,
                    url,
                    key,
                    old_value,
                    new_value,
                );
            },
            FromScriptMsg::MediaSessionEvent(pipeline_id, event) => {
                // Unlikely at this point, but we may receive events coming from
                // different media sessions, so we set the active media session based
                // on Playing events.
                // The last media session claiming to be in playing state is set to
                // the active media session.
                // Events coming from inactive media sessions are discarded.
                if self.active_media_session.is_some() {
                    if let MediaSessionEvent::PlaybackStateChange(ref state) = event {
                        if !matches!(
                            state,
                            MediaSessionPlaybackState::Playing | MediaSessionPlaybackState::Paused
                        ) {
                            return;
                        }
                    };
                }
                self.active_media_session = Some(pipeline_id);
                self.embedder_proxy.send((
                    Some(source_top_ctx_id),
                    EmbedderMsg::MediaSessionEvent(event),
                ));
            },
            FromScriptMsg::RequestAdapter(response_sender, options, ids) => self
                .handle_wgpu_request(
                    source_pipeline_id,
                    BrowsingContextId::from(source_top_ctx_id),
                    FromScriptMsg::RequestAdapter(response_sender, options, ids),
                ),
            FromScriptMsg::GetWebGPUChan(response_sender) => self.handle_wgpu_request(
                source_pipeline_id,
                BrowsingContextId::from(source_top_ctx_id),
                FromScriptMsg::GetWebGPUChan(response_sender),
            ),
            FromScriptMsg::TitleChanged(pipeline, title) => {
                if let Some(pipeline) = self.pipelines.get_mut(&pipeline) {
                    pipeline.title = title;
                }
            },
        }
    }

    /// Check the origin of a message against that of the pipeline it came from.
    /// Note: this is still limited as a security check,
    /// see <https://github.com/servo/servo/issues/11722>
    fn check_origin_against_pipeline(
        &self,
        pipeline_id: &PipelineId,
        origin: &ImmutableOrigin,
    ) -> Result<(), ()> {
        let pipeline_origin = match self.pipelines.get(pipeline_id) {
            Some(pipeline) => pipeline.load_data.url.origin(),
            None => {
                warn!("Received message from closed or unknown pipeline.");
                return Err(());
            },
        };
        if &pipeline_origin == origin {
            return Ok(());
        }
        Err(())
    }

    /// Broadcast a message via routers in various event-loops.
    fn handle_schedule_broadcast(
        &self,
        pipeline_id: PipelineId,
        router_id: BroadcastChannelRouterId,
        message: BroadcastMsg,
    ) {
        if self
            .check_origin_against_pipeline(&pipeline_id, &message.origin)
            .is_err()
        {
            return warn!(
                "Attempt to schedule broadcast from an origin not matching the origin of the msg."
            );
        }
        if let Some(channels) = self.broadcast_channels.get(&message.origin) {
            let routers = match channels.get(&message.channel_name) {
                Some(routers) => routers,
                None => return warn!("Broadcast to channel name without active routers."),
            };
            for router in routers {
                // Exclude the sender of the broadcast.
                // Broadcasting locally is done at the point of sending.
                if router == &router_id {
                    continue;
                }

                if let Some(broadcast_ipc_sender) = self.broadcast_routers.get(router) {
                    if broadcast_ipc_sender.send(message.clone()).is_err() {
                        warn!("Failed to broadcast message to router: {:?}", router);
                    }
                } else {
                    warn!("No sender for broadcast router: {:?}", router);
                }
            }
        } else {
            warn!(
                "Attempt to schedule a broadcast for an origin without routers {:?}",
                message.origin
            );
        }
    }

    /// Remove a channel-name for a given broadcast router.
    fn handle_remove_broadcast_channel_name_in_router(
        &mut self,
        pipeline_id: PipelineId,
        router_id: BroadcastChannelRouterId,
        channel_name: String,
        origin: ImmutableOrigin,
    ) {
        if self
            .check_origin_against_pipeline(&pipeline_id, &origin)
            .is_err()
        {
            return warn!("Attempt to remove channel name from an unexpected origin.");
        }
        if let Some(channels) = self.broadcast_channels.get_mut(&origin) {
            let is_empty = if let Some(routers) = channels.get_mut(&channel_name) {
                routers.retain(|router| router != &router_id);
                routers.is_empty()
            } else {
                return warn!(
                    "Multiple attempts to remove name for broadcast-channel {:?} at {:?}",
                    channel_name, origin
                );
            };
            if is_empty {
                channels.remove(&channel_name);
            }
        } else {
            warn!(
                "Attempt to remove a channel-name for an origin without channels {:?}",
                origin
            );
        }
    }

    /// Note a new channel-name relevant to a given broadcast router.
    fn handle_new_broadcast_channel_name_in_router(
        &mut self,
        pipeline_id: PipelineId,
        router_id: BroadcastChannelRouterId,
        channel_name: String,
        origin: ImmutableOrigin,
    ) {
        if self
            .check_origin_against_pipeline(&pipeline_id, &origin)
            .is_err()
        {
            return warn!("Attempt to add channel name from an unexpected origin.");
        }
        let channels = self.broadcast_channels.entry(origin).or_default();

        let routers = channels.entry(channel_name).or_default();

        routers.push(router_id);
    }

    /// Remove a broadcast router.
    fn handle_remove_broadcast_channel_router(
        &mut self,
        pipeline_id: PipelineId,
        router_id: BroadcastChannelRouterId,
        origin: ImmutableOrigin,
    ) {
        if self
            .check_origin_against_pipeline(&pipeline_id, &origin)
            .is_err()
        {
            return warn!("Attempt to remove broadcast router from an unexpected origin.");
        }
        if self.broadcast_routers.remove(&router_id).is_none() {
            warn!("Attempt to remove unknown broadcast-channel router.");
        }
    }

    /// Add a new broadcast router.
    fn handle_new_broadcast_channel_router(
        &mut self,
        pipeline_id: PipelineId,
        router_id: BroadcastChannelRouterId,
        broadcast_ipc_sender: IpcSender<BroadcastMsg>,
        origin: ImmutableOrigin,
    ) {
        if self
            .check_origin_against_pipeline(&pipeline_id, &origin)
            .is_err()
        {
            return warn!("Attempt to add broadcast router from an unexpected origin.");
        }
        if self
            .broadcast_routers
            .insert(router_id, broadcast_ipc_sender)
            .is_some()
        {
            warn!("Multple attempt to add broadcast-channel router.");
        }
    }

    fn handle_wgpu_request(
        &mut self,
        source_pipeline_id: PipelineId,
        browsing_context_id: BrowsingContextId,
        request: FromScriptMsg,
    ) {
        let browsing_context_group_id = match self.browsing_contexts.get(&browsing_context_id) {
            Some(bc) => &bc.bc_group_id,
            None => return warn!("Browsing context not found"),
        };
        let source_pipeline = match self.pipelines.get(&source_pipeline_id) {
            Some(pipeline) => pipeline,
            None => return warn!("{}: ScriptMsg from closed pipeline", source_pipeline_id),
        };
        let host = match reg_host(&source_pipeline.url) {
            Some(host) => host,
            None => return warn!("Invalid host url"),
        };
        let browsing_context_group = if let Some(bcg) = self
            .browsing_context_group_set
            .get_mut(browsing_context_group_id)
        {
            bcg
        } else {
            return warn!("Browsing context group not found");
        };
        let webgpu_chan = match browsing_context_group.webgpus.entry(host) {
            Entry::Vacant(v) => WebGPU::new(
                self.webrender_wgpu.webrender_api.create_sender(),
                self.webrender_document,
                self.webrender_wgpu.webrender_external_images.clone(),
                self.webrender_wgpu.wgpu_image_map.clone(),
            )
            .map(|webgpu| {
                let msg = ConstellationControlMsg::SetWebGPUPort(webgpu.1);
                if let Err(e) = source_pipeline.event_loop.send(msg) {
                    warn!(
                        "{}: Failed to send SetWebGPUPort to pipeline ({:?})",
                        source_pipeline_id, e
                    );
                }
                v.insert(webgpu.0).clone()
            }),
            Entry::Occupied(o) => Some(o.get().clone()),
        };
        match request {
            FromScriptMsg::RequestAdapter(response_sender, options, ids) => match webgpu_chan {
                None => {
                    if let Err(e) = response_sender.send(None) {
                        warn!("Failed to send request adapter message: {}", e)
                    }
                },
                Some(webgpu_chan) => {
                    let adapter_request = WebGPURequest::RequestAdapter {
                        sender: response_sender,
                        options,
                        ids,
                    };
                    if webgpu_chan.0.send((None, adapter_request)).is_err() {
                        warn!("Failed to send request adapter message on WebGPU channel");
                    }
                },
            },
            FromScriptMsg::GetWebGPUChan(response_sender) => {
                if response_sender.send(webgpu_chan).is_err() {
                    warn!(
                        "{}: Failed to send WebGPU channel to pipeline",
                        source_pipeline_id
                    )
                }
            },
            _ => warn!("Wrong message type in handle_wgpu_request"),
        }
    }

    fn handle_request_from_layout(&mut self, message: FromLayoutMsg) {
        trace_layout_msg!(message, "{message:?}");
        match message {
            // Layout sends new sizes for all subframes. This needs to be reflected by all
            // frame trees in the navigation context containing the subframe.
            FromLayoutMsg::IFrameSizes(iframe_sizes) => {
                self.handle_iframe_size_msg(iframe_sizes);
            },
            FromLayoutMsg::PendingPaintMetric(pipeline_id, epoch) => {
                self.handle_pending_paint_metric(pipeline_id, epoch);
            },
        }
    }

    fn handle_message_port_transfer_completed(
        &mut self,
        router_id: Option<MessagePortRouterId>,
        ports: Vec<MessagePortId>,
    ) {
        let router_id = match router_id {
            Some(router_id) => router_id,
            None => {
                if !ports.is_empty() {
                    warn!("Constellation unable to process port transfer successes, since no router id was received");
                }
                return;
            },
        };
        for port_id in ports.into_iter() {
            let mut entry = match self.message_ports.entry(port_id) {
                Entry::Vacant(_) => {
                    warn!(
                        "Constellation received a port transfer completed msg for unknown messageport {:?}",
                        port_id
                    );
                    continue;
                },
                Entry::Occupied(entry) => entry,
            };
            match entry.get().state {
                TransferState::EntangledRemoved => {
                    // If the entangled port has been removed while this one was in-transfer,
                    // remove it now.
                    if let Some(ipc_sender) = self.message_port_routers.get(&router_id) {
                        let _ = ipc_sender.send(MessagePortMsg::RemoveMessagePort(port_id));
                    } else {
                        warn!("No message-port sender for {:?}", router_id);
                    }
                    entry.remove_entry();
                    continue;
                },
                TransferState::CompletionInProgress(expected_router_id) => {
                    // Here, the transfer was normally completed.

                    if expected_router_id != router_id {
                        return warn!(
                            "Transfer completed by an unexpected router: {:?}",
                            router_id
                        );
                    }
                    // Update the state to managed.
                    let new_info = MessagePortInfo {
                        state: TransferState::Managed(router_id),
                        entangled_with: entry.get().entangled_with,
                    };
                    entry.insert(new_info);
                },
                _ => warn!("Constellation received unexpected port transfer completed message"),
            }
        }
    }

    fn handle_message_port_transfer_failed(
        &mut self,
        ports: HashMap<MessagePortId, VecDeque<PortMessageTask>>,
    ) {
        for (port_id, mut previous_buffer) in ports.into_iter() {
            let entry = match self.message_ports.remove(&port_id) {
                None => {
                    warn!(
                        "Constellation received a port transfer completed msg for unknown messageport {:?}",
                        port_id
                    );
                    continue;
                },
                Some(entry) => entry,
            };
            let new_info = match entry.state {
                TransferState::EntangledRemoved => {
                    // If the entangled port has been removed while this one was in-transfer,
                    // just drop it.
                    continue;
                },
                TransferState::CompletionFailed(mut current_buffer) => {
                    // The transfer failed,
                    // and now the global has returned us the buffer we previously sent.
                    // So the next update is back to a "normal" transfer in progress.

                    // Tasks in the previous buffer are older,
                    // hence need to be added to the front of the current one.
                    while let Some(task) = previous_buffer.pop_back() {
                        current_buffer.push_front(task);
                    }
                    // Update the state to transfer-in-progress.
                    MessagePortInfo {
                        state: TransferState::TransferInProgress(current_buffer),
                        entangled_with: entry.entangled_with,
                    }
                },
                TransferState::CompletionRequested(target_router_id, mut current_buffer) => {
                    // Here, before the global who failed the last transfer could return us the buffer,
                    // another global already sent us a request to complete a new transfer.
                    // So we use the returned buffer to update
                    // the current-buffer(of new incoming messages),
                    // and we send everything to the global
                    // who is waiting for completion of the current transfer.

                    // Tasks in the previous buffer are older,
                    // hence need to be added to the front of the current one.
                    while let Some(task) = previous_buffer.pop_back() {
                        current_buffer.push_front(task);
                    }
                    // Forward the buffered message-queue to complete the current transfer.
                    if let Some(ipc_sender) = self.message_port_routers.get(&target_router_id) {
                        if ipc_sender
                            .send(MessagePortMsg::CompletePendingTransfer(
                                port_id,
                                current_buffer,
                            ))
                            .is_err()
                        {
                            warn!("Constellation failed to send complete port transfer response.");
                        }
                    } else {
                        warn!("No message-port sender for {:?}", target_router_id);
                    }

                    // Update the state to completion-in-progress.
                    MessagePortInfo {
                        state: TransferState::CompletionInProgress(target_router_id),
                        entangled_with: entry.entangled_with,
                    }
                },
                _ => {
                    warn!("Unexpected port transfer failed message received");
                    continue;
                },
            };
            self.message_ports.insert(port_id, new_info);
        }
    }

    fn handle_complete_message_port_transfer(
        &mut self,
        router_id: MessagePortRouterId,
        ports: Vec<MessagePortId>,
    ) {
        let mut response = HashMap::new();
        for port_id in ports.into_iter() {
            let entry = match self.message_ports.remove(&port_id) {
                None => {
                    warn!(
                        "Constellation asked to complete transfer for unknown messageport {:?}",
                        port_id
                    );
                    continue;
                },
                Some(entry) => entry,
            };
            let new_info = match entry.state {
                TransferState::EntangledRemoved => {
                    // If the entangled port has been removed while this one was in-transfer,
                    // remove it now.
                    if let Some(ipc_sender) = self.message_port_routers.get(&router_id) {
                        let _ = ipc_sender.send(MessagePortMsg::RemoveMessagePort(port_id));
                    } else {
                        warn!("No message-port sender for {:?}", router_id);
                    }
                    continue;
                },
                TransferState::TransferInProgress(buffer) => {
                    response.insert(port_id, buffer);

                    // If the port was in transfer, and a global is requesting completion,
                    // we note the start of the completion.
                    MessagePortInfo {
                        state: TransferState::CompletionInProgress(router_id),
                        entangled_with: entry.entangled_with,
                    }
                },
                TransferState::CompletionFailed(buffer) |
                TransferState::CompletionRequested(_, buffer) => {
                    // If the completion had already failed,
                    // this is a request coming from a global to complete a new transfer,
                    // but we're still awaiting the return of the buffer
                    // from the first global who failed.
                    //
                    // So we note the request from the new global,
                    // and continue to buffer incoming messages
                    // and wait for the buffer used in the previous transfer to be returned.
                    //
                    // If another global requests completion in the CompletionRequested state,
                    // we simply swap the target router-id for the new one,
                    // keeping the buffer.
                    MessagePortInfo {
                        state: TransferState::CompletionRequested(router_id, buffer),
                        entangled_with: entry.entangled_with,
                    }
                },
                _ => {
                    warn!("Unexpected complete port transfer message received");
                    continue;
                },
            };
            self.message_ports.insert(port_id, new_info);
        }

        if !response.is_empty() {
            // Forward the buffered message-queue.
            if let Some(ipc_sender) = self.message_port_routers.get(&router_id) {
                if ipc_sender
                    .send(MessagePortMsg::CompleteTransfer(response))
                    .is_err()
                {
                    warn!("Constellation failed to send complete port transfer response.");
                }
            } else {
                warn!("No message-port sender for {:?}", router_id);
            }
        }
    }

    fn handle_reroute_messageport(&mut self, port_id: MessagePortId, task: PortMessageTask) {
        let info = match self.message_ports.get_mut(&port_id) {
            Some(info) => info,
            None => {
                return warn!(
                    "Constellation asked to re-route msg to unknown messageport {:?}",
                    port_id
                )
            },
        };
        match &mut info.state {
            TransferState::Managed(router_id) | TransferState::CompletionInProgress(router_id) => {
                // In both the managed and completion of a transfer case, we forward the message.
                // Note that in both cases, if the port is transferred before the message is handled,
                // it will be sent back here and buffered while the transfer is ongoing.
                if let Some(ipc_sender) = self.message_port_routers.get(router_id) {
                    let _ = ipc_sender.send(MessagePortMsg::NewTask(port_id, task));
                } else {
                    warn!("No message-port sender for {:?}", router_id);
                }
            },
            TransferState::TransferInProgress(queue) => queue.push_back(task),
            TransferState::CompletionFailed(queue) => queue.push_back(task),
            TransferState::CompletionRequested(_, queue) => queue.push_back(task),
            TransferState::EntangledRemoved => warn!(
                "Messageport received a message, but entangled has alread been removed {:?}",
                port_id
            ),
        }
    }

    fn handle_messageport_shipped(&mut self, port_id: MessagePortId) {
        if let Some(info) = self.message_ports.get_mut(&port_id) {
            match info.state {
                TransferState::Managed(_) => {
                    // If shipped while managed, note the start of a transfer.
                    info.state = TransferState::TransferInProgress(VecDeque::new());
                },
                TransferState::CompletionInProgress(_) => {
                    // If shipped while completion of a transfer was in progress,
                    // the completion failed.
                    // This will be followed by a MessagePortTransferFailed message,
                    // containing the buffer we previously sent.
                    info.state = TransferState::CompletionFailed(VecDeque::new());
                },
                _ => warn!("Unexpected messageport shipped received"),
            }
        } else {
            warn!(
                "Constellation asked to mark unknown messageport as shipped {:?}",
                port_id
            );
        }
    }

    fn handle_new_messageport_router(
        &mut self,
        router_id: MessagePortRouterId,
        message_port_ipc_sender: IpcSender<MessagePortMsg>,
    ) {
        self.message_port_routers
            .insert(router_id, message_port_ipc_sender);
    }

    fn handle_remove_messageport_router(&mut self, router_id: MessagePortRouterId) {
        self.message_port_routers.remove(&router_id);
    }

    fn handle_new_messageport(&mut self, router_id: MessagePortRouterId, port_id: MessagePortId) {
        match self.message_ports.entry(port_id) {
            // If it's a new port, we should not know about it.
            Entry::Occupied(_) => warn!(
                "Constellation asked to start tracking an existing messageport {:?}",
                port_id
            ),
            Entry::Vacant(entry) => {
                let info = MessagePortInfo {
                    state: TransferState::Managed(router_id),
                    entangled_with: None,
                };
                entry.insert(info);
            },
        }
    }

    fn handle_remove_messageport(&mut self, port_id: MessagePortId) {
        let entangled = match self.message_ports.remove(&port_id) {
            Some(info) => info.entangled_with,
            None => {
                return warn!(
                    "Constellation asked to remove unknown messageport {:?}",
                    port_id
                );
            },
        };
        let entangled_id = match entangled {
            Some(id) => id,
            None => return,
        };
        let info = match self.message_ports.get_mut(&entangled_id) {
            Some(info) => info,
            None => {
                return warn!(
                    "Constellation asked to remove unknown entangled messageport {:?}",
                    entangled_id
                )
            },
        };
        let router_id = match info.state {
            TransferState::EntangledRemoved => return warn!(
                "Constellation asked to remove entangled messageport by a port that was already removed {:?}",
                port_id
            ),
            TransferState::TransferInProgress(_) |
            TransferState::CompletionInProgress(_) |
            TransferState::CompletionFailed(_) |
            TransferState::CompletionRequested(_, _) => {
                // Note: since the port is in-transer, we don't have a router to send it a message
                // to let it know that its entangled port has been removed.
                // Hence we mark it so that it will be messaged and removed once the transfer completes.
                info.state = TransferState::EntangledRemoved;
                return;
            },
            TransferState::Managed(router_id) => router_id,
        };
        if let Some(sender) = self.message_port_routers.get(&router_id) {
            let _ = sender.send(MessagePortMsg::RemoveMessagePort(entangled_id));
        } else {
            warn!("No message-port sender for {:?}", router_id);
        }
    }

    fn handle_entangle_messageports(&mut self, port1: MessagePortId, port2: MessagePortId) {
        if let Some(info) = self.message_ports.get_mut(&port1) {
            info.entangled_with = Some(port2);
        } else {
            warn!(
                "Constellation asked to entangle unknown messageport: {:?}",
                port1
            );
        }
        if let Some(info) = self.message_ports.get_mut(&port2) {
            info.entangled_with = Some(port1);
        } else {
            warn!(
                "Constellation asked to entangle unknown messageport: {:?}",
                port2
            );
        }
    }

    /// <https://w3c.github.io/ServiceWorker/#schedule-job-algorithm>
    /// and
    /// <https://w3c.github.io/ServiceWorker/#dfn-job-queue>
    ///
    /// The Job Queue is essentially the channel to a SW manager,
    /// which are scoped per origin.
    fn handle_schedule_serviceworker_job(&mut self, pipeline_id: PipelineId, job: Job) {
        let origin = job.scope_url.origin();

        if self
            .check_origin_against_pipeline(&pipeline_id, &origin)
            .is_err()
        {
            return warn!(
                "Attempt to schedule a serviceworker job from an origin not matching the origin of the job."
            );
        }

        // This match is equivalent to Entry.or_insert_with but allows for early return.
        let sw_manager = match self.sw_managers.entry(origin.clone()) {
            Entry::Occupied(entry) => entry.into_mut(),
            Entry::Vacant(entry) => {
                let (own_sender, receiver) = ipc::channel().expect("Failed to create IPC channel!");

                let sw_senders = SWManagerSenders {
                    swmanager_sender: self.swmanager_ipc_sender.clone(),
                    resource_sender: self.public_resource_threads.sender(),
                    own_sender: own_sender.clone(),
                    receiver,
                };
                let content = ServiceWorkerUnprivilegedContent::new(sw_senders, origin);

                if opts::multiprocess() {
                    if content.spawn_multiprocess().is_err() {
                        return warn!("Failed to spawn process for SW manager.");
                    }
                } else {
                    content.start::<SWF>();
                }
                entry.insert(own_sender)
            },
        };
        let _ = sw_manager.send(ServiceWorkerMsg::ScheduleJob(job));
    }

    fn handle_broadcast_storage_event(
        &self,
        pipeline_id: PipelineId,
        storage: StorageType,
        url: ServoUrl,
        key: Option<String>,
        old_value: Option<String>,
        new_value: Option<String>,
    ) {
        let origin = url.origin();
        for pipeline in self.pipelines.values() {
            if (pipeline.id != pipeline_id) && (pipeline.url.origin() == origin) {
                let msg = ConstellationControlMsg::DispatchStorageEvent(
                    pipeline.id,
                    storage,
                    url.clone(),
                    key.clone(),
                    old_value.clone(),
                    new_value.clone(),
                );
                if let Err(err) = pipeline.event_loop.send(msg) {
                    warn!(
                        "{}: Failed to broadcast storage event to pipeline ({:?}).",
                        pipeline.id, err
                    );
                }
            }
        }
    }

    fn handle_exit(&mut self) {
        debug!("Handling exit.");

        // TODO: add a timer, which forces shutdown if threads aren't responsive.
        if self.shutting_down {
            return;
        }
        self.shutting_down = true;

        self.mem_profiler_chan.send(mem::ProfilerMsg::Exit);

        // Tell all BHMs to exit,
        // and to ensure their monitored components exit
        // even when currently hanging(on JS or sync XHR).
        // This must be done before starting the process of closing all pipelines.
        for chan in &self.background_monitor_control_senders {
            let (exit_ipc_sender, exit_ipc_receiver) =
                ipc::channel().expect("Failed to create IPC channel!");
            if let Err(e) = chan.send(BackgroundHangMonitorControlMsg::Exit(exit_ipc_sender)) {
                warn!("error communicating with bhm: {}", e);
                continue;
            }
            if exit_ipc_receiver.recv().is_err() {
                warn!("Failed to receive exit confirmation from BHM.");
            }
        }

        // Close the top-level browsing contexts
        let browsing_context_ids: Vec<BrowsingContextId> = self
            .browsing_contexts
            .values()
            .filter(|browsing_context| browsing_context.is_top_level())
            .map(|browsing_context| browsing_context.id)
            .collect();
        for browsing_context_id in browsing_context_ids {
            debug!(
                "{}: Removing top-level browsing context",
                browsing_context_id
            );
            self.close_browsing_context(browsing_context_id, ExitPipelineMode::Normal);
        }

        // Close any pending changes and pipelines
        while let Some(pending) = self.pending_changes.pop() {
            debug!(
                "{}: Removing pending browsing context",
                pending.browsing_context_id
            );
            self.close_browsing_context(pending.browsing_context_id, ExitPipelineMode::Normal);
            debug!("{}: Removing pending pipeline", pending.new_pipeline_id);
            self.close_pipeline(
                pending.new_pipeline_id,
                DiscardBrowsingContext::Yes,
                ExitPipelineMode::Normal,
            );
        }

        // In case there are browsing contexts which weren't attached, we close them.
        let browsing_context_ids: Vec<BrowsingContextId> =
            self.browsing_contexts.keys().cloned().collect();
        for browsing_context_id in browsing_context_ids {
            debug!(
                "{}: Removing detached browsing context",
                browsing_context_id
            );
            self.close_browsing_context(browsing_context_id, ExitPipelineMode::Normal);
        }

        // In case there are pipelines which weren't attached to the pipeline tree, we close them.
        let pipeline_ids: Vec<PipelineId> = self.pipelines.keys().cloned().collect();
        for pipeline_id in pipeline_ids {
            debug!("{}: Removing detached pipeline", pipeline_id);
            self.close_pipeline(
                pipeline_id,
                DiscardBrowsingContext::Yes,
                ExitPipelineMode::Normal,
            );
        }
    }

    fn handle_shutdown(&mut self) {
        debug!("Handling shutdown.");

        // At this point, there are no active pipelines,
        // so we can safely block on other threads, without worrying about deadlock.
        // Channels to receive signals when threads are done exiting.
        let (core_ipc_sender, core_ipc_receiver) =
            ipc::channel().expect("Failed to create IPC channel!");
        let (storage_ipc_sender, storage_ipc_receiver) =
            ipc::channel().expect("Failed to create IPC channel!");

        debug!("Exiting core resource threads.");
        if let Err(e) = self
            .public_resource_threads
            .send(net_traits::CoreResourceMsg::Exit(core_ipc_sender))
        {
            warn!("Exit resource thread failed ({})", e);
        }

        if let Some(ref chan) = self.devtools_sender {
            debug!("Exiting devtools.");
            let msg = DevtoolsControlMsg::FromChrome(ChromeToDevtoolsControlMsg::ServerExitMsg);
            if let Err(e) = chan.send(msg) {
                warn!("Exit devtools failed ({:?})", e);
            }
        }

        debug!("Exiting storage resource threads.");
        if let Err(e) = self
            .public_resource_threads
            .send(StorageThreadMsg::Exit(storage_ipc_sender))
        {
            warn!("Exit storage thread failed ({})", e);
        }

        debug!("Exiting bluetooth thread.");
        if let Err(e) = self.bluetooth_ipc_sender.send(BluetoothRequest::Exit) {
            warn!("Exit bluetooth thread failed ({})", e);
        }

        debug!("Exiting service worker manager thread.");
        for (_, mgr) in self.sw_managers.drain() {
            if let Err(e) = mgr.send(ServiceWorkerMsg::Exit) {
                warn!("Exit service worker manager failed ({})", e);
            }
        }

        debug!("Exiting Canvas Paint thread.");
        if let Err(e) = self.canvas_sender.send(ConstellationCanvasMsg::Exit) {
            warn!("Exit Canvas Paint thread failed ({})", e);
        }

        debug!("Exiting WebGPU threads.");
        let receivers = self
            .browsing_context_group_set
            .values()
            .flat_map(|browsing_context_group| {
                browsing_context_group.webgpus.values().map(|webgpu| {
                    let (sender, receiver) = ipc::channel().expect("Failed to create IPC channel!");
                    if let Err(e) = webgpu.exit(sender) {
                        warn!("Exit WebGPU Thread failed ({})", e);
                        None
                    } else {
                        Some(receiver)
                    }
                })
            })
            .flatten();

        for receiver in receivers {
            if let Err(e) = receiver.recv() {
                warn!("Failed to receive exit response from WebGPU ({:?})", e);
            }
        }

        if let Some(webgl_threads) = self.webgl_threads.as_ref() {
            debug!("Exiting WebGL thread.");
            if let Err(e) = webgl_threads.exit() {
                warn!("Exit WebGL Thread failed ({})", e);
            }
        }

        debug!("Exiting GLPlayer thread.");
        if let Some(glplayer_threads) = self.glplayer_threads.as_ref() {
            if let Err(e) = glplayer_threads.exit() {
                warn!("Exit GLPlayer Thread failed ({})", e);
            }
        }

        debug!("Exiting font cache thread.");
        self.font_cache_thread.exit();

        // Receive exit signals from threads.
        if let Err(e) = core_ipc_receiver.recv() {
            warn!("Exit resource thread failed ({:?})", e);
        }
        if let Err(e) = storage_ipc_receiver.recv() {
            warn!("Exit storage thread failed ({:?})", e);
        }

        debug!("Asking compositor to complete shutdown.");
        self.compositor_proxy.send(CompositorMsg::ShutdownComplete);

        debug!("Shutting-down IPC router thread in constellation.");
        ROUTER.shutdown();
    }

    fn handle_pipeline_exited(&mut self, pipeline_id: PipelineId) {
        debug!("{}: Exited", pipeline_id);
        self.pipelines.remove(&pipeline_id);
    }

    fn handle_send_error(&mut self, pipeline_id: PipelineId, err: IpcError) {
        // Treat send error the same as receiving a panic message
        error!("{}: Send error ({})", pipeline_id, err);
        let top_level_browsing_context_id = self
            .pipelines
            .get(&pipeline_id)
            .map(|pipeline| pipeline.top_level_browsing_context_id);
        let reason = format!("Send failed ({})", err);
        self.handle_panic(top_level_browsing_context_id, reason, None);
    }

    fn handle_panic(
        &mut self,
        top_level_browsing_context_id: Option<TopLevelBrowsingContextId>,
        reason: String,
        backtrace: Option<String>,
    ) {
        if self.hard_fail {
            // It's quite difficult to make Servo exit cleanly if some threads have failed.
            // Hard fail exists for test runners so we crash and that's good enough.
            println!("Pipeline failed in hard-fail mode.  Crashing!");
            process::exit(1);
        }

        let top_level_browsing_context_id = match top_level_browsing_context_id {
            Some(id) => id,
            None => return,
        };

        debug!(
            "{}: Panic handler for top-level browsing context: {}",
            top_level_browsing_context_id, reason
        );

        let browsing_context_id = BrowsingContextId::from(top_level_browsing_context_id);

        self.embedder_proxy.send((
            Some(top_level_browsing_context_id),
            EmbedderMsg::Panic(reason.clone(), backtrace.clone()),
        ));

        let browsing_context = match self.browsing_contexts.get(&browsing_context_id) {
            Some(context) => context,
            None => return warn!("failed browsing context is missing"),
        };
        let window_size = browsing_context.size;
        let pipeline_id = browsing_context.pipeline_id;
        let throttled = browsing_context.throttled;

        let pipeline = match self.pipelines.get(&pipeline_id) {
            Some(p) => p,
            None => return warn!("failed pipeline is missing"),
        };
        let opener = pipeline.opener;

        self.close_browsing_context_children(
            browsing_context_id,
            DiscardBrowsingContext::No,
            ExitPipelineMode::Force,
        );

        let old_pipeline_id = pipeline_id;
        let old_load_data = match self.pipelines.get(&pipeline_id) {
            Some(pipeline) => pipeline.load_data.clone(),
            None => return warn!("failed pipeline is missing"),
        };
        if old_load_data.crash.is_some() {
            return error!("crash page crashed");
        }

        warn!("creating replacement pipeline for crash page");

        let new_pipeline_id = PipelineId::new();
        let new_load_data = LoadData {
            crash: Some(
                backtrace
                    .map(|b| format!("{}\n{}", reason, b))
                    .unwrap_or(reason),
            ),
            ..old_load_data.clone()
        };

        let sandbox = IFrameSandboxState::IFrameSandboxed;
        let is_private = false;
        self.new_pipeline(
            new_pipeline_id,
            browsing_context_id,
            top_level_browsing_context_id,
            None,
            opener,
            window_size,
            new_load_data,
            sandbox,
            is_private,
            throttled,
        );
        self.add_pending_change(SessionHistoryChange {
            top_level_browsing_context_id,
            browsing_context_id,
            new_pipeline_id,
            // Pipeline already closed by close_browsing_context_children, so we can pass Yes here
            // to avoid closing again in handle_activate_document_msg (though it would be harmless)
            replace: Some(NeedsToReload::Yes(old_pipeline_id, old_load_data)),
            new_browsing_context_info: None,
            window_size,
        });
    }

    fn handle_log_entry(
        &mut self,
        top_level_browsing_context_id: Option<TopLevelBrowsingContextId>,
        thread_name: Option<String>,
        entry: LogEntry,
    ) {
        if let LogEntry::Panic(ref reason, ref backtrace) = entry {
            self.handle_panic(
                top_level_browsing_context_id,
                reason.clone(),
                Some(backtrace.clone()),
            );
        }

        match entry {
            LogEntry::Panic(reason, _) | LogEntry::Error(reason) | LogEntry::Warn(reason) => {
                // VecDeque::truncate is unstable
                if WARNINGS_BUFFER_SIZE <= self.handled_warnings.len() {
                    self.handled_warnings.pop_front();
                }
                self.handled_warnings.push_back((thread_name, reason));
            },
        }
    }

    fn forward_event(&mut self, destination_pipeline_id: PipelineId, event: CompositorEvent) {
        if let MouseButtonEvent(event_type, button, ..) = &event {
            match event_type {
                MouseEventType::MouseDown | MouseEventType::Click => {
                    self.pressed_mouse_buttons |= *button as u16;
                },
                MouseEventType::MouseUp => {
                    self.pressed_mouse_buttons &= !(*button as u16);
                },
            }
        }

        let event = match event {
            MouseButtonEvent(event_type, button, point, node_address, point_in_node, _) => {
                MouseButtonEvent(
                    event_type,
                    button,
                    point,
                    node_address,
                    point_in_node,
                    self.pressed_mouse_buttons,
                )
            },
            MouseMoveEvent(point, node_address, _) => {
                MouseMoveEvent(point, node_address, self.pressed_mouse_buttons)
            },
            _ => event,
        };

        if let MouseButtonEvent(MouseEventType::Click, ..) = event {
            self.pressed_mouse_buttons = 0;
        }

        let pipeline = match self.pipelines.get(&destination_pipeline_id) {
            None => {
                debug!("{}: Got event after closure", destination_pipeline_id);
                return;
            },
            Some(pipeline) => pipeline,
        };

        self.embedder_proxy.send((
            Some(pipeline.top_level_browsing_context_id),
            EmbedderMsg::EventDelivered((&event).into()),
        ));

        if let Err(e) = pipeline.event_loop.send(ConstellationControlMsg::SendEvent(
            destination_pipeline_id,
            event,
        )) {
            self.handle_send_error(destination_pipeline_id, e);
        }
    }

    fn handle_new_top_level_browsing_context(
        &mut self,
        url: ServoUrl,
        top_level_browsing_context_id: TopLevelBrowsingContextId,
    ) {
        let window_size = self.window_size.initial_viewport;
        let pipeline_id = PipelineId::new();
        let msg = (
            Some(top_level_browsing_context_id),
            EmbedderMsg::WebViewOpened(top_level_browsing_context_id),
        );
        self.embedder_proxy.send(msg);
        let browsing_context_id = BrowsingContextId::from(top_level_browsing_context_id);
        let load_data = LoadData::new(
            LoadOrigin::Constellation,
            url,
            None,
            Referrer::NoReferrer,
            None,
            None,
        );
        let sandbox = IFrameSandboxState::IFrameUnsandboxed;
        let is_private = false;
        let throttled = false;

        // Register this new top-level browsing context id as a webview and set
        // its focused browsing context to be itself.
        self.webviews.add(
            top_level_browsing_context_id,
            WebView {
                focused_browsing_context_id: browsing_context_id,
                session_history: JointSessionHistory::new(),
            },
        );

        // https://html.spec.whatwg.org/multipage/#creating-a-new-browsing-context-group
        let mut new_bc_group: BrowsingContextGroup = Default::default();
        let new_bc_group_id = self.next_browsing_context_group_id();
        new_bc_group
            .top_level_browsing_context_set
            .insert(top_level_browsing_context_id);
        self.browsing_context_group_set
            .insert(new_bc_group_id, new_bc_group);

        self.new_pipeline(
            pipeline_id,
            browsing_context_id,
            top_level_browsing_context_id,
            None,
            None,
            window_size,
            load_data,
            sandbox,
            is_private,
            throttled,
        );
        self.add_pending_change(SessionHistoryChange {
            top_level_browsing_context_id,
            browsing_context_id,
            new_pipeline_id: pipeline_id,
            replace: None,
            new_browsing_context_info: Some(NewBrowsingContextInfo {
                parent_pipeline_id: None,
                is_private,
                inherited_secure_context: None,
                throttled,
            }),
            window_size,
        });
    }

    fn handle_close_top_level_browsing_context(
        &mut self,
        top_level_browsing_context_id: TopLevelBrowsingContextId,
    ) {
        debug!("{top_level_browsing_context_id}: Closing");
        let browsing_context_id = BrowsingContextId::from(top_level_browsing_context_id);
        let browsing_context =
            self.close_browsing_context(browsing_context_id, ExitPipelineMode::Normal);
        if self.webviews.focused_webview().map(|(id, _)| id) == Some(top_level_browsing_context_id)
        {
            self.embedder_proxy
                .send((None, EmbedderMsg::WebViewBlurred));
        }
        self.webviews.remove(top_level_browsing_context_id);
        self.compositor_proxy
            .send(CompositorMsg::RemoveWebView(top_level_browsing_context_id));
        self.embedder_proxy.send((
            Some(top_level_browsing_context_id),
            EmbedderMsg::WebViewClosed(top_level_browsing_context_id),
        ));

        let Some(browsing_context) = browsing_context else {
            return;
        };
        // https://html.spec.whatwg.org/multipage/#bcg-remove
        let bc_group_id = browsing_context.bc_group_id;
        let Some(bc_group) = self.browsing_context_group_set.get_mut(&bc_group_id) else {
            warn!("{}: Browsing context group not found!", bc_group_id);
            return;
        };
        if !bc_group
            .top_level_browsing_context_set
            .remove(&top_level_browsing_context_id)
        {
            warn!(
                "{top_level_browsing_context_id}: Top-level browsing context not found in {bc_group_id}",
            );
        }
        if bc_group.top_level_browsing_context_set.is_empty() {
            self.browsing_context_group_set
                .remove(&browsing_context.bc_group_id);
        }

        debug!("{top_level_browsing_context_id}: Closed");
    }

    fn handle_iframe_size_msg(&mut self, iframe_sizes: Vec<IFrameSizeMsg>) {
        for IFrameSizeMsg {
            browsing_context_id,
            size,
            type_,
        } in iframe_sizes
        {
            let window_size = WindowSizeData {
                initial_viewport: size,
                device_pixel_ratio: self.window_size.device_pixel_ratio,
            };

            self.resize_browsing_context(window_size, type_, browsing_context_id);
        }
    }

    fn handle_subframe_loaded(&mut self, pipeline_id: PipelineId) {
        let browsing_context_id = match self.pipelines.get(&pipeline_id) {
            Some(pipeline) => pipeline.browsing_context_id,
            None => return warn!("{}: Subframe loaded after closure", pipeline_id),
        };
        let parent_pipeline_id = match self.browsing_contexts.get(&browsing_context_id) {
            Some(browsing_context) => browsing_context.parent_pipeline_id,
            None => {
                return warn!(
                    "{}: Subframe loaded in closed {}",
                    pipeline_id, browsing_context_id,
                );
            },
        };
        let parent_pipeline_id = match parent_pipeline_id {
            Some(parent_pipeline_id) => parent_pipeline_id,
            None => return warn!("{}: Subframe has no parent", pipeline_id),
        };
        // https://html.spec.whatwg.org/multipage/#the-iframe-element:completely-loaded
        // When a Document in an iframe is marked as completely loaded,
        // the user agent must run the iframe load event steps.
        let msg = ConstellationControlMsg::DispatchIFrameLoadEvent {
            target: browsing_context_id,
            parent: parent_pipeline_id,
            child: pipeline_id,
        };
        let result = match self.pipelines.get(&parent_pipeline_id) {
            Some(parent) => parent.event_loop.send(msg),
            None => {
                return warn!(
                    "{}: Parent pipeline browsing context loaded after closure",
                    parent_pipeline_id
                );
            },
        };
        if let Err(e) = result {
            self.handle_send_error(parent_pipeline_id, e);
        }
    }

    fn handle_navigate_request(
        &self,
        id: PipelineId,
        request_builder: RequestBuilder,
        cancel_chan: IpcReceiver<()>,
    ) {
        let listener = NetworkListener::new(
            request_builder,
            id,
            self.public_resource_threads.clone(),
            self.network_listener_sender.clone(),
        );

        listener.initiate_fetch(Some(cancel_chan));
    }

    // The script thread associated with pipeline_id has loaded a URL in an
    // iframe via script. This will result in a new pipeline being spawned and
    // a child being added to the parent browsing context. This message is never
    // the result of a page navigation.
    fn handle_script_loaded_url_in_iframe_msg(&mut self, load_info: IFrameLoadInfoWithData) {
        let IFrameLoadInfo {
            parent_pipeline_id,
            browsing_context_id,
            top_level_browsing_context_id,
            new_pipeline_id,
            is_private,
            mut replace,
            ..
        } = load_info.info;

        // If no url is specified, reload.
        let old_pipeline = load_info
            .old_pipeline_id
            .and_then(|id| self.pipelines.get(&id));

        // Replacement enabled also takes into account whether the document is "completely loaded",
        // see https://html.spec.whatwg.org/multipage/#the-iframe-element:completely-loaded
        if let Some(old_pipeline) = old_pipeline {
            if !old_pipeline.completely_loaded {
                replace = HistoryEntryReplacement::Enabled;
            }
            debug!(
                "{:?}: Old pipeline is {}completely loaded",
                load_info.old_pipeline_id,
                if old_pipeline.completely_loaded {
                    ""
                } else {
                    "not "
                }
            );
        }

        let is_parent_private = {
            let parent_browsing_context_id = match self.pipelines.get(&parent_pipeline_id) {
                Some(pipeline) => pipeline.browsing_context_id,
                None => {
                    return warn!(
                        "{}: Script loaded url in iframe {} in closed parent pipeline",
                        parent_pipeline_id, browsing_context_id,
                    );
                },
            };
            let is_parent_private = match self.browsing_contexts.get(&parent_browsing_context_id) {
                Some(ctx) => ctx.is_private,
                None => {
                    return warn!(
                        "{}: Script loaded url in iframe {} in closed parent browsing context",
                        parent_browsing_context_id, browsing_context_id,
                    );
                },
            };
            is_parent_private
        };
        let is_private = is_private || is_parent_private;

        let browsing_context = match self.browsing_contexts.get(&browsing_context_id) {
            Some(ctx) => ctx,
            None => {
                return warn!(
                    "{}: Script loaded url in iframe with closed browsing context",
                    browsing_context_id,
                );
            },
        };

        let replace = match replace {
            HistoryEntryReplacement::Enabled => {
                Some(NeedsToReload::No(browsing_context.pipeline_id))
            },
            HistoryEntryReplacement::Disabled => None,
        };

        // https://github.com/rust-lang/rust/issues/59159
        let browsing_context_size = browsing_context.size;
        let browsing_context_throttled = browsing_context.throttled;
        // TODO(servo#30571) revert to debug_assert_eq!() once underlying bug is fixed
        #[cfg(debug_assertions)]
        if !(browsing_context_size == load_info.window_size.initial_viewport) {
            log::warn!("debug assertion failed! browsing_context_size == load_info.window_size.initial_viewport");
        }

        // Create the new pipeline, attached to the parent and push to pending changes
        self.new_pipeline(
            new_pipeline_id,
            browsing_context_id,
            top_level_browsing_context_id,
            Some(parent_pipeline_id),
            None,
            browsing_context_size,
            load_info.load_data,
            load_info.sandbox,
            is_private,
            browsing_context_throttled,
        );
        self.add_pending_change(SessionHistoryChange {
            top_level_browsing_context_id,
            browsing_context_id,
            new_pipeline_id,
            replace,
            // Browsing context for iframe already exists.
            new_browsing_context_info: None,
            window_size: load_info.window_size.initial_viewport,
        });
    }

    fn handle_script_new_iframe(&mut self, load_info: IFrameLoadInfoWithData) {
        let IFrameLoadInfo {
            parent_pipeline_id,
            new_pipeline_id,
            browsing_context_id,
            top_level_browsing_context_id,
            is_private,
            ..
        } = load_info.info;

        let (script_sender, parent_browsing_context_id) =
            match self.pipelines.get(&parent_pipeline_id) {
                Some(pipeline) => (pipeline.event_loop.clone(), pipeline.browsing_context_id),
                None => {
                    return warn!(
                        "{}: Script loaded url in closed iframe pipeline",
                        parent_pipeline_id
                    )
                },
            };
        let (is_parent_private, is_parent_throttled, is_parent_secure) =
            match self.browsing_contexts.get(&parent_browsing_context_id) {
                Some(ctx) => (ctx.is_private, ctx.throttled, ctx.inherited_secure_context),
                None => {
                    return warn!(
                        "{}: New iframe {} loaded in closed parent browsing context",
                        parent_browsing_context_id, browsing_context_id,
                    );
                },
            };
        let is_private = is_private || is_parent_private;
        let pipeline = Pipeline::new(
            new_pipeline_id,
            browsing_context_id,
            top_level_browsing_context_id,
            None,
            script_sender,
            self.compositor_proxy.clone(),
            is_parent_throttled,
            load_info.load_data,
        );

        assert!(!self.pipelines.contains_key(&new_pipeline_id));
        self.pipelines.insert(new_pipeline_id, pipeline);
        self.add_pending_change(SessionHistoryChange {
            top_level_browsing_context_id,
            browsing_context_id,
            new_pipeline_id,
            replace: None,
            // Browsing context for iframe doesn't exist yet.
            new_browsing_context_info: Some(NewBrowsingContextInfo {
                parent_pipeline_id: Some(parent_pipeline_id),
                is_private,
                inherited_secure_context: is_parent_secure,
                throttled: is_parent_throttled,
            }),
            window_size: load_info.window_size.initial_viewport,
        });
    }

    fn handle_script_new_auxiliary(&mut self, load_info: AuxiliaryBrowsingContextLoadInfo) {
        let AuxiliaryBrowsingContextLoadInfo {
            load_data,
            opener_pipeline_id,
            new_top_level_browsing_context_id,
            new_browsing_context_id,
            new_pipeline_id,
        } = load_info;

        let (script_sender, opener_browsing_context_id) =
            match self.pipelines.get(&opener_pipeline_id) {
                Some(pipeline) => (pipeline.event_loop.clone(), pipeline.browsing_context_id),
                None => {
                    return warn!(
                        "{}: Auxiliary loaded url in closed iframe pipeline",
                        opener_pipeline_id
                    );
                },
            };
        let (is_opener_private, is_opener_throttled, is_opener_secure) =
            match self.browsing_contexts.get(&opener_browsing_context_id) {
                Some(ctx) => (ctx.is_private, ctx.throttled, ctx.inherited_secure_context),
                None => {
                    return warn!(
                        "{}: New auxiliary {} loaded in closed opener browsing context",
                        opener_browsing_context_id, new_browsing_context_id,
                    );
                },
            };
        let pipeline = Pipeline::new(
            new_pipeline_id,
            new_browsing_context_id,
            new_top_level_browsing_context_id,
            Some(opener_browsing_context_id),
            script_sender,
            self.compositor_proxy.clone(),
            is_opener_throttled,
            load_data,
        );

        assert!(!self.pipelines.contains_key(&new_pipeline_id));
        self.pipelines.insert(new_pipeline_id, pipeline);
        self.webviews.add(
            new_top_level_browsing_context_id,
            WebView {
                focused_browsing_context_id: new_browsing_context_id,
                session_history: JointSessionHistory::new(),
            },
        );

        // https://html.spec.whatwg.org/multipage/#bcg-append
        let opener = match self.browsing_contexts.get(&opener_browsing_context_id) {
            Some(id) => id,
            None => {
                warn!("Trying to append an unknown auxiliary to a browsing context group");
                return;
            },
        };
        let bc_group = match self.browsing_context_group_set.get_mut(&opener.bc_group_id) {
            Some(bc_group) => bc_group,
            None => {
                warn!("Trying to add a top-level to an unknown group.");
                return;
            },
        };
        bc_group
            .top_level_browsing_context_set
            .insert(new_top_level_browsing_context_id);

        self.add_pending_change(SessionHistoryChange {
            top_level_browsing_context_id: new_top_level_browsing_context_id,
            browsing_context_id: new_browsing_context_id,
            new_pipeline_id,
            replace: None,
            new_browsing_context_info: Some(NewBrowsingContextInfo {
                // Auxiliary browsing contexts are always top-level.
                parent_pipeline_id: None,
                is_private: is_opener_private,
                inherited_secure_context: is_opener_secure,
                throttled: is_opener_throttled,
            }),
            window_size: self.window_size.initial_viewport,
        });
    }

    fn handle_pending_paint_metric(&self, pipeline_id: PipelineId, epoch: Epoch) {
        self.compositor_proxy
            .send(CompositorMsg::PendingPaintMetric(pipeline_id, epoch))
    }

    fn handle_set_cursor_msg(&mut self, cursor: Cursor) {
        self.embedder_proxy
            .send((None, EmbedderMsg::SetCursor(cursor)))
    }

    fn handle_change_running_animations_state(
        &mut self,
        pipeline_id: PipelineId,
        animation_state: AnimationState,
    ) {
        if let Some(pipeline) = self.pipelines.get_mut(&pipeline_id) {
            if pipeline.animation_state != animation_state {
                pipeline.animation_state = animation_state;
                self.compositor_proxy
                    .send(CompositorMsg::ChangeRunningAnimationsState(
                        pipeline_id,
                        animation_state,
                    ))
            }
        }
    }

    fn handle_tick_animation(&mut self, pipeline_id: PipelineId, tick_type: AnimationTickType) {
        let pipeline = match self.pipelines.get(&pipeline_id) {
            Some(pipeline) => pipeline,
            None => return warn!("{}: Got script tick after closure", pipeline_id),
        };

        let message = ConstellationControlMsg::TickAllAnimations(pipeline_id, tick_type);
        if let Err(e) = pipeline.event_loop.send(message) {
            self.handle_send_error(pipeline_id, e);
        }
    }

    /// Schedule a navigation(via load_url).
    /// 1: Ask the embedder for permission.
    /// 2: Store the details of the navigation, pending approval from the embedder.
    fn schedule_navigation(
        &mut self,
        top_level_browsing_context_id: TopLevelBrowsingContextId,
        source_id: PipelineId,
        load_data: LoadData,
        replace: HistoryEntryReplacement,
    ) {
        match self.pending_approval_navigations.entry(source_id) {
            Entry::Occupied(_) => {
                return warn!(
                    "{}: Tried to schedule a navigation while one is already pending",
                    source_id
                );
            },
            Entry::Vacant(entry) => {
                let _ = entry.insert((load_data.clone(), replace));
            },
        };
        // Allow the embedder to handle the url itself
        let msg = (
            Some(top_level_browsing_context_id),
            EmbedderMsg::AllowNavigationRequest(source_id, load_data.url.clone()),
        );
        self.embedder_proxy.send(msg);
    }

    fn load_url(
        &mut self,
        top_level_browsing_context_id: TopLevelBrowsingContextId,
        source_id: PipelineId,
        load_data: LoadData,
        replace: HistoryEntryReplacement,
    ) -> Option<PipelineId> {
        debug!(
            "{}: Loading ({}replacing): {}",
            source_id,
            match replace {
                HistoryEntryReplacement::Enabled => "",
                HistoryEntryReplacement::Disabled => "not ",
            },
            load_data.url,
        );
        // If this load targets an iframe, its framing element may exist
        // in a separate script thread than the framed document that initiated
        // the new load. The framing element must be notified about the
        // requested change so it can update its internal state.
        //
        // If replace is true, the current entry is replaced instead of a new entry being added.
        let (browsing_context_id, opener) = match self.pipelines.get(&source_id) {
            Some(pipeline) => (pipeline.browsing_context_id, pipeline.opener),
            None => {
                warn!("{}: Loaded after closure", source_id);
                return None;
            },
        };
        let (window_size, pipeline_id, parent_pipeline_id, is_private, is_throttled) =
            match self.browsing_contexts.get(&browsing_context_id) {
                Some(ctx) => (
                    ctx.size,
                    ctx.pipeline_id,
                    ctx.parent_pipeline_id,
                    ctx.is_private,
                    ctx.throttled,
                ),
                None => {
                    // This should technically never happen (since `load_url` is
                    // only called on existing browsing contexts), but we prefer to
                    // avoid `expect`s or `unwrap`s in `Constellation` to ward
                    // against future changes that might break things.
                    warn!(
                        "{}: Loaded url in closed {}",
                        source_id, browsing_context_id,
                    );
                    return None;
                },
            };

        match parent_pipeline_id {
            Some(parent_pipeline_id) => {
                // Find the script thread for the pipeline containing the iframe
                // and issue an iframe load through there.
                let msg = ConstellationControlMsg::NavigateIframe(
                    parent_pipeline_id,
                    browsing_context_id,
                    load_data,
                    replace,
                );
                let result = match self.pipelines.get(&parent_pipeline_id) {
                    Some(parent_pipeline) => parent_pipeline.event_loop.send(msg),
                    None => {
                        warn!("{}: Child loaded after closure", parent_pipeline_id);
                        return None;
                    },
                };
                if let Err(e) = result {
                    self.handle_send_error(parent_pipeline_id, e);
                }
                None
            },
            None => {
                // Make sure no pending page would be overridden.
                for change in &self.pending_changes {
                    if change.browsing_context_id == browsing_context_id {
                        // id that sent load msg is being changed already; abort
                        return None;
                    }
                }

                if self.get_activity(source_id) == DocumentActivity::Inactive {
                    // Disregard this load if the navigating pipeline is not actually
                    // active. This could be caused by a delayed navigation (eg. from
                    // a timer) or a race between multiple navigations (such as an
                    // onclick handler on an anchor element).
                    return None;
                }

                // Being here means either there are no pending changes, or none of the pending
                // changes would be overridden by changing the subframe associated with source_id.

                // Create the new pipeline

                let replace = match replace {
                    HistoryEntryReplacement::Enabled => Some(NeedsToReload::No(pipeline_id)),
                    HistoryEntryReplacement::Disabled => None,
                };

                let new_pipeline_id = PipelineId::new();
                let sandbox = IFrameSandboxState::IFrameUnsandboxed;
                self.new_pipeline(
                    new_pipeline_id,
                    browsing_context_id,
                    top_level_browsing_context_id,
                    None,
                    opener,
                    window_size,
                    load_data,
                    sandbox,
                    is_private,
                    is_throttled,
                );
                self.add_pending_change(SessionHistoryChange {
                    top_level_browsing_context_id,
                    browsing_context_id,
                    new_pipeline_id,
                    replace,
                    // `load_url` is always invoked on an existing browsing context.
                    new_browsing_context_info: None,
                    window_size,
                });
                Some(new_pipeline_id)
            },
        }
    }

    fn handle_abort_load_url_msg(&mut self, new_pipeline_id: PipelineId) {
        let pending_index = self
            .pending_changes
            .iter()
            .rposition(|change| change.new_pipeline_id == new_pipeline_id);

        // If it is found, remove it from the pending changes.
        if let Some(pending_index) = pending_index {
            self.pending_changes.remove(pending_index);
            self.close_pipeline(
                new_pipeline_id,
                DiscardBrowsingContext::No,
                ExitPipelineMode::Normal,
            );
        }
    }

    fn handle_load_complete_msg(
        &mut self,
        top_level_browsing_context_id: TopLevelBrowsingContextId,
        pipeline_id: PipelineId,
    ) {
        let mut webdriver_reset = false;
        if let Some((expected_pipeline_id, ref reply_chan)) = self.webdriver.load_channel {
            debug!("Sending load to WebDriver");
            if expected_pipeline_id == pipeline_id {
                let _ = reply_chan.send(webdriver_msg::LoadStatus::LoadComplete);
                webdriver_reset = true;
            }
        }
        if webdriver_reset {
            self.webdriver.load_channel = None;
        }

        if let Some(pipeline) = self.pipelines.get_mut(&pipeline_id) {
            debug!("{}: Marking as loaded", pipeline_id);
            pipeline.completely_loaded = true;
        }

        // Notify the embedder that the TopLevelBrowsingContext current document
        // has finished loading.
        // We need to make sure the pipeline that has finished loading is the current
        // pipeline and that no pending pipeline will replace the current one.
        let pipeline_is_top_level_pipeline = self
            .browsing_contexts
            .get(&BrowsingContextId::from(top_level_browsing_context_id))
            .map(|ctx| ctx.pipeline_id == pipeline_id)
            .unwrap_or(false);
        if pipeline_is_top_level_pipeline {
            // Is there any pending pipeline that will replace the current top level pipeline
            let current_top_level_pipeline_will_be_replaced = self
                .pending_changes
                .iter()
                .any(|change| change.browsing_context_id == top_level_browsing_context_id);

            if !current_top_level_pipeline_will_be_replaced {
                // Notify embedder and compositor top level document finished loading.
                self.compositor_proxy
                    .send(CompositorMsg::LoadComplete(top_level_browsing_context_id));
            }
        } else {
            self.handle_subframe_loaded(pipeline_id);
        }
    }

    fn handle_navigated_to_fragment(
        &mut self,
        pipeline_id: PipelineId,
        new_url: ServoUrl,
        replacement_enabled: HistoryEntryReplacement,
    ) {
        let (top_level_browsing_context_id, old_url) = match self.pipelines.get_mut(&pipeline_id) {
            Some(pipeline) => {
                let old_url = replace(&mut pipeline.url, new_url.clone());
                (pipeline.top_level_browsing_context_id, old_url)
            },
            None => {
                return warn!("{}: Navigated to fragment after closure", pipeline_id);
            },
        };

        match replacement_enabled {
            HistoryEntryReplacement::Disabled => {
                let diff = SessionHistoryDiff::Hash {
                    pipeline_reloader: NeedsToReload::No(pipeline_id),
                    new_url,
                    old_url,
                };
                self.get_joint_session_history(top_level_browsing_context_id)
                    .push_diff(diff);
                self.notify_history_changed(top_level_browsing_context_id);
            },
            HistoryEntryReplacement::Enabled => {},
        }
    }

    fn handle_traverse_history_msg(
        &mut self,
        top_level_browsing_context_id: TopLevelBrowsingContextId,
        direction: TraversalDirection,
    ) {
        let mut browsing_context_changes = HashMap::<BrowsingContextId, NeedsToReload>::new();
        let mut pipeline_changes = HashMap::<PipelineId, (Option<HistoryStateId>, ServoUrl)>::new();
        let mut url_to_load = HashMap::<PipelineId, ServoUrl>::new();
        {
            let session_history = self.get_joint_session_history(top_level_browsing_context_id);
            match direction {
                TraversalDirection::Forward(forward) => {
                    let future_length = session_history.future.len();

                    if future_length < forward {
                        return warn!("Cannot traverse that far into the future.");
                    }

                    for diff in session_history
                        .future
                        .drain(future_length - forward..)
                        .rev()
                    {
                        match diff {
                            SessionHistoryDiff::BrowsingContext {
                                browsing_context_id,
                                ref new_reloader,
                                ..
                            } => {
                                browsing_context_changes
                                    .insert(browsing_context_id, new_reloader.clone());
                            },
                            SessionHistoryDiff::Pipeline {
                                ref pipeline_reloader,
                                new_history_state_id,
                                ref new_url,
                                ..
                            } => match *pipeline_reloader {
                                NeedsToReload::No(pipeline_id) => {
                                    pipeline_changes.insert(
                                        pipeline_id,
                                        (Some(new_history_state_id), new_url.clone()),
                                    );
                                },
                                NeedsToReload::Yes(pipeline_id, ..) => {
                                    url_to_load.insert(pipeline_id, new_url.clone());
                                },
                            },
                            SessionHistoryDiff::Hash {
                                ref pipeline_reloader,
                                ref new_url,
                                ..
                            } => match *pipeline_reloader {
                                NeedsToReload::No(pipeline_id) => {
                                    let state = pipeline_changes
                                        .get(&pipeline_id)
                                        .and_then(|change| change.0);
                                    pipeline_changes.insert(pipeline_id, (state, new_url.clone()));
                                },
                                NeedsToReload::Yes(pipeline_id, ..) => {
                                    url_to_load.insert(pipeline_id, new_url.clone());
                                },
                            },
                        }
                        session_history.past.push(diff);
                    }
                },
                TraversalDirection::Back(back) => {
                    let past_length = session_history.past.len();

                    if past_length < back {
                        return warn!("Cannot traverse that far into the past.");
                    }

                    for diff in session_history.past.drain(past_length - back..).rev() {
                        match diff {
                            SessionHistoryDiff::BrowsingContext {
                                browsing_context_id,
                                ref old_reloader,
                                ..
                            } => {
                                browsing_context_changes
                                    .insert(browsing_context_id, old_reloader.clone());
                            },
                            SessionHistoryDiff::Pipeline {
                                ref pipeline_reloader,
                                old_history_state_id,
                                ref old_url,
                                ..
                            } => match *pipeline_reloader {
                                NeedsToReload::No(pipeline_id) => {
                                    pipeline_changes.insert(
                                        pipeline_id,
                                        (old_history_state_id, old_url.clone()),
                                    );
                                },
                                NeedsToReload::Yes(pipeline_id, ..) => {
                                    url_to_load.insert(pipeline_id, old_url.clone());
                                },
                            },
                            SessionHistoryDiff::Hash {
                                ref pipeline_reloader,
                                ref old_url,
                                ..
                            } => match *pipeline_reloader {
                                NeedsToReload::No(pipeline_id) => {
                                    let state = pipeline_changes
                                        .get(&pipeline_id)
                                        .and_then(|change| change.0);
                                    pipeline_changes.insert(pipeline_id, (state, old_url.clone()));
                                },
                                NeedsToReload::Yes(pipeline_id, ..) => {
                                    url_to_load.insert(pipeline_id, old_url.clone());
                                },
                            },
                        }
                        session_history.future.push(diff);
                    }
                },
            }
        }

        for (browsing_context_id, mut pipeline_reloader) in browsing_context_changes.drain() {
            if let NeedsToReload::Yes(pipeline_id, ref mut load_data) = pipeline_reloader {
                if let Some(url) = url_to_load.get(&pipeline_id) {
                    load_data.url = url.clone();
                }
            }
            self.update_browsing_context(browsing_context_id, pipeline_reloader);
        }

        for (pipeline_id, (history_state_id, url)) in pipeline_changes.drain() {
            self.update_pipeline(pipeline_id, history_state_id, url);
        }

        self.notify_history_changed(top_level_browsing_context_id);

        self.trim_history(top_level_browsing_context_id);
        self.update_webview_in_compositor(top_level_browsing_context_id);
    }

    fn update_browsing_context(
        &mut self,
        browsing_context_id: BrowsingContextId,
        new_reloader: NeedsToReload,
    ) {
        let new_pipeline_id = match new_reloader {
            NeedsToReload::No(pipeline_id) => pipeline_id,
            NeedsToReload::Yes(pipeline_id, load_data) => {
                debug!(
                    "{}: Reloading document {}",
                    browsing_context_id, pipeline_id,
                );

                // TODO: Save the sandbox state so it can be restored here.
                let sandbox = IFrameSandboxState::IFrameUnsandboxed;
                let (
                    top_level_id,
                    old_pipeline_id,
                    parent_pipeline_id,
                    window_size,
                    is_private,
                    throttled,
                ) = match self.browsing_contexts.get(&browsing_context_id) {
                    Some(ctx) => (
                        ctx.top_level_id,
                        ctx.pipeline_id,
                        ctx.parent_pipeline_id,
                        ctx.size,
                        ctx.is_private,
                        ctx.throttled,
                    ),
                    None => return warn!("No browsing context to traverse!"),
                };
                let opener = match self.pipelines.get(&old_pipeline_id) {
                    Some(pipeline) => pipeline.opener,
                    None => None,
                };
                let new_pipeline_id = PipelineId::new();
                self.new_pipeline(
                    new_pipeline_id,
                    browsing_context_id,
                    top_level_id,
                    parent_pipeline_id,
                    opener,
                    window_size,
                    load_data.clone(),
                    sandbox,
                    is_private,
                    throttled,
                );
                self.add_pending_change(SessionHistoryChange {
                    top_level_browsing_context_id: top_level_id,
                    browsing_context_id,
                    new_pipeline_id,
                    replace: Some(NeedsToReload::Yes(pipeline_id, load_data)),
                    // Browsing context must exist at this point.
                    new_browsing_context_info: None,
                    window_size,
                });
                return;
            },
        };

        let (old_pipeline_id, parent_pipeline_id, top_level_id) =
            match self.browsing_contexts.get_mut(&browsing_context_id) {
                Some(browsing_context) => {
                    let old_pipeline_id = browsing_context.pipeline_id;
                    browsing_context.update_current_entry(new_pipeline_id);
                    (
                        old_pipeline_id,
                        browsing_context.parent_pipeline_id,
                        browsing_context.top_level_id,
                    )
                },
                None => {
                    return warn!("{}: Closed during traversal", browsing_context_id);
                },
            };

        if let Some(old_pipeline) = self.pipelines.get(&old_pipeline_id) {
            old_pipeline.set_throttled(true);
        }
        if let Some(new_pipeline) = self.pipelines.get(&new_pipeline_id) {
            if let Some(ref chan) = self.devtools_sender {
                let state = NavigationState::Start(new_pipeline.url.clone());
                let _ = chan.send(DevtoolsControlMsg::FromScript(
                    ScriptToDevtoolsControlMsg::Navigate(browsing_context_id, state),
                ));
                let page_info = DevtoolsPageInfo {
                    title: new_pipeline.title.clone(),
                    url: new_pipeline.url.clone(),
                };
                let state = NavigationState::Stop(new_pipeline.id, page_info);
                let _ = chan.send(DevtoolsControlMsg::FromScript(
                    ScriptToDevtoolsControlMsg::Navigate(browsing_context_id, state),
                ));
            }

            new_pipeline.set_throttled(false);
        }

        self.update_activity(old_pipeline_id);
        self.update_activity(new_pipeline_id);

        if let Some(parent_pipeline_id) = parent_pipeline_id {
            let msg = ConstellationControlMsg::UpdatePipelineId(
                parent_pipeline_id,
                browsing_context_id,
                top_level_id,
                new_pipeline_id,
                UpdatePipelineIdReason::Traversal,
            );
            let result = match self.pipelines.get(&parent_pipeline_id) {
                None => {
                    return warn!("{}: Child traversed after closure", parent_pipeline_id);
                },
                Some(pipeline) => pipeline.event_loop.send(msg),
            };
            if let Err(e) = result {
                self.handle_send_error(parent_pipeline_id, e);
            }
        }
    }

    fn update_pipeline(
        &mut self,
        pipeline_id: PipelineId,
        history_state_id: Option<HistoryStateId>,
        url: ServoUrl,
    ) {
        let result = match self.pipelines.get_mut(&pipeline_id) {
            None => {
                return warn!("{}: History state updated after closure", pipeline_id);
            },
            Some(pipeline) => {
                let msg = ConstellationControlMsg::UpdateHistoryState(
                    pipeline_id,
                    history_state_id,
                    url.clone(),
                );
                pipeline.history_state_id = history_state_id;
                pipeline.url = url;
                pipeline.event_loop.send(msg)
            },
        };
        if let Err(e) = result {
            self.handle_send_error(pipeline_id, e);
        }
    }

    fn handle_joint_session_history_length(
        &self,
        top_level_browsing_context_id: TopLevelBrowsingContextId,
        response_sender: IpcSender<u32>,
    ) {
        let length = self
            .webviews
            .get(top_level_browsing_context_id)
            .map(|webview| webview.session_history.history_length())
            .unwrap_or(1);
        let _ = response_sender.send(length as u32);
    }

    fn handle_push_history_state_msg(
        &mut self,
        pipeline_id: PipelineId,
        history_state_id: HistoryStateId,
        url: ServoUrl,
    ) {
        let (top_level_browsing_context_id, old_state_id, old_url) =
            match self.pipelines.get_mut(&pipeline_id) {
                Some(pipeline) => {
                    let old_history_state_id = pipeline.history_state_id;
                    let old_url = replace(&mut pipeline.url, url.clone());
                    pipeline.history_state_id = Some(history_state_id);
                    pipeline.history_states.insert(history_state_id);
                    (
                        pipeline.top_level_browsing_context_id,
                        old_history_state_id,
                        old_url,
                    )
                },
                None => {
                    return warn!(
                        "{}: Push history state {} for closed pipeline",
                        pipeline_id, history_state_id,
                    );
                },
            };

        let diff = SessionHistoryDiff::Pipeline {
            pipeline_reloader: NeedsToReload::No(pipeline_id),
            new_history_state_id: history_state_id,
            new_url: url,
            old_history_state_id: old_state_id,
            old_url,
        };
        self.get_joint_session_history(top_level_browsing_context_id)
            .push_diff(diff);
        self.notify_history_changed(top_level_browsing_context_id);
    }

    fn handle_replace_history_state_msg(
        &mut self,
        pipeline_id: PipelineId,
        history_state_id: HistoryStateId,
        url: ServoUrl,
    ) {
        let top_level_browsing_context_id = match self.pipelines.get_mut(&pipeline_id) {
            Some(pipeline) => {
                pipeline.history_state_id = Some(history_state_id);
                pipeline.url = url.clone();
                pipeline.top_level_browsing_context_id
            },
            None => {
                return warn!(
                    "{}: Replace history state {} for closed pipeline",
                    history_state_id, pipeline_id
                );
            },
        };

        let session_history = self.get_joint_session_history(top_level_browsing_context_id);
        session_history.replace_history_state(pipeline_id, history_state_id, url);
    }

    fn handle_ime_dismissed(&mut self) {
        // Send to the focused browsing contexts' current pipeline.
        let focused_browsing_context_id = self
            .webviews
            .focused_webview()
            .map(|(_, webview)| webview.focused_browsing_context_id);
        if let Some(browsing_context_id) = focused_browsing_context_id {
            let pipeline_id = match self.browsing_contexts.get(&browsing_context_id) {
                Some(ctx) => ctx.pipeline_id,
                None => {
                    return warn!(
                        "{}: Got IME dismissed event for nonexistent browsing context",
                        browsing_context_id,
                    );
                },
            };
            let msg =
                ConstellationControlMsg::SendEvent(pipeline_id, CompositorEvent::IMEDismissedEvent);
            let result = match self.pipelines.get(&pipeline_id) {
                Some(pipeline) => pipeline.event_loop.send(msg),
                None => {
                    return debug!("{}: Got IME dismissed event after closure", pipeline_id);
                },
            };
            if let Err(e) = result {
                self.handle_send_error(pipeline_id, e);
            }
        }
    }

    fn handle_key_msg(&mut self, event: KeyboardEvent) {
        // Send to the focused browsing contexts' current pipeline.  If it
        // doesn't exist, fall back to sending to the compositor.
        let focused_browsing_context_id = self
            .webviews
            .focused_webview()
            .map(|(_, webview)| webview.focused_browsing_context_id);
        match focused_browsing_context_id {
            Some(browsing_context_id) => {
                let event = CompositorEvent::KeyboardEvent(event);
                let pipeline_id = match self.browsing_contexts.get(&browsing_context_id) {
                    Some(ctx) => ctx.pipeline_id,
                    None => {
                        return warn!(
                            "{}: Got key event for nonexistent browsing context",
                            browsing_context_id,
                        );
                    },
                };
                let msg = ConstellationControlMsg::SendEvent(pipeline_id, event);
                let result = match self.pipelines.get(&pipeline_id) {
                    Some(pipeline) => pipeline.event_loop.send(msg),
                    None => {
                        return debug!("{}: Got key event after closure", pipeline_id);
                    },
                };
                if let Err(e) = result {
                    self.handle_send_error(pipeline_id, e);
                }
            },
            None => {
                warn!("No focused browsing context! Falling back to sending key to compositor");
                let event = (None, EmbedderMsg::Keyboard(event));
                self.embedder_proxy.send(event);
            },
        }
    }

    fn handle_reload_msg(&mut self, top_level_browsing_context_id: TopLevelBrowsingContextId) {
        let browsing_context_id = BrowsingContextId::from(top_level_browsing_context_id);
        let pipeline_id = match self.browsing_contexts.get(&browsing_context_id) {
            Some(browsing_context) => browsing_context.pipeline_id,
            None => {
                return warn!("{}: Got reload event after closure", browsing_context_id);
            },
        };
        let msg = ConstellationControlMsg::Reload(pipeline_id);
        let result = match self.pipelines.get(&pipeline_id) {
            None => return warn!("{}: Got reload event after closure", pipeline_id),
            Some(pipeline) => pipeline.event_loop.send(msg),
        };
        if let Err(e) = result {
            self.handle_send_error(pipeline_id, e);
        }
    }

    fn handle_post_message_msg(
        &mut self,
        browsing_context_id: BrowsingContextId,
        source_pipeline: PipelineId,
        origin: Option<ImmutableOrigin>,
        source_origin: ImmutableOrigin,
        data: StructuredSerializedData,
    ) {
        let pipeline_id = match self.browsing_contexts.get(&browsing_context_id) {
            None => {
                return warn!(
                    "{}: PostMessage to closed browsing context",
                    browsing_context_id
                );
            },
            Some(browsing_context) => browsing_context.pipeline_id,
        };
        let source_browsing_context = match self.pipelines.get(&source_pipeline) {
            Some(pipeline) => pipeline.top_level_browsing_context_id,
            None => return warn!("{}: PostMessage from closed pipeline", source_pipeline),
        };
        let msg = ConstellationControlMsg::PostMessage {
            target: pipeline_id,
            source: source_pipeline,
            source_browsing_context,
            target_origin: origin,
            source_origin,
            data,
        };
        let result = match self.pipelines.get(&pipeline_id) {
            Some(pipeline) => pipeline.event_loop.send(msg),
            None => return warn!("{}: PostMessage to closed pipeline", pipeline_id),
        };
        if let Err(e) = result {
            self.handle_send_error(pipeline_id, e);
        }
    }

    fn handle_get_pipeline(
        &mut self,
        browsing_context_id: BrowsingContextId,
        response_sender: IpcSender<Option<PipelineId>>,
    ) {
        let current_pipeline_id = self
            .browsing_contexts
            .get(&browsing_context_id)
            .map(|browsing_context| browsing_context.pipeline_id);
        let pipeline_id_loaded = self
            .pending_changes
            .iter()
            .rev()
            .find(|x| x.browsing_context_id == browsing_context_id)
            .map(|x| x.new_pipeline_id)
            .or(current_pipeline_id);
        if let Err(e) = response_sender.send(pipeline_id_loaded) {
            warn!("Failed get_pipeline response ({}).", e);
        }
    }

    fn handle_get_browsing_context(
        &mut self,
        pipeline_id: PipelineId,
        response_sender: IpcSender<Option<BrowsingContextId>>,
    ) {
        let browsing_context_id = self
            .pipelines
            .get(&pipeline_id)
            .map(|pipeline| pipeline.browsing_context_id);
        if let Err(e) = response_sender.send(browsing_context_id) {
            warn!("Failed get_browsing_context response ({}).", e);
        }
    }

    fn handle_focus_msg(&mut self, pipeline_id: PipelineId) {
        let (browsing_context_id, top_level_browsing_context_id) =
            match self.pipelines.get(&pipeline_id) {
                Some(pipeline) => (
                    pipeline.browsing_context_id,
                    pipeline.top_level_browsing_context_id,
                ),
                None => return warn!("{}: Focus parent after closure", pipeline_id),
            };

        // Focus the top-level browsing context.
        self.webviews.focus(top_level_browsing_context_id);
        self.embedder_proxy.send((
            Some(top_level_browsing_context_id),
            EmbedderMsg::WebViewFocused(top_level_browsing_context_id),
        ));

        // Update the webview’s focused browsing context.
        match self.webviews.get_mut(top_level_browsing_context_id) {
            Some(webview) => {
                webview.focused_browsing_context_id = browsing_context_id;
            },
            None => {
                return warn!(
                    "{}: Browsing context for focus msg does not exist",
                    top_level_browsing_context_id
                );
            },
        };

        // Focus parent iframes recursively
        self.focus_parent_pipeline(browsing_context_id);
    }

    fn focus_parent_pipeline(&mut self, browsing_context_id: BrowsingContextId) {
        let parent_pipeline_id = match self.browsing_contexts.get(&browsing_context_id) {
            Some(ctx) => ctx.parent_pipeline_id,
            None => {
                return warn!("{}: Focus parent after closure", browsing_context_id);
            },
        };
        let parent_pipeline_id = match parent_pipeline_id {
            Some(parent_id) => parent_id,
            None => {
                return debug!("{}: Focus has no parent", browsing_context_id);
            },
        };

        // Send a message to the parent of the provided browsing context (if it
        // exists) telling it to mark the iframe element as focused.
        let msg = ConstellationControlMsg::FocusIFrame(parent_pipeline_id, browsing_context_id);
        let (result, parent_browsing_context_id) = match self.pipelines.get(&parent_pipeline_id) {
            Some(pipeline) => {
                let result = pipeline.event_loop.send(msg);
                (result, pipeline.browsing_context_id)
            },
            None => return warn!("{}: Focus after closure", parent_pipeline_id),
        };
        if let Err(e) = result {
            self.handle_send_error(parent_pipeline_id, e);
        }
        self.focus_parent_pipeline(parent_browsing_context_id);
    }

    fn handle_remove_iframe_msg(
        &mut self,
        browsing_context_id: BrowsingContextId,
    ) -> Vec<PipelineId> {
        let result = self
            .all_descendant_browsing_contexts_iter(browsing_context_id)
            .flat_map(|browsing_context| browsing_context.pipelines.iter().cloned())
            .collect();
        self.close_browsing_context(browsing_context_id, ExitPipelineMode::Normal);
        result
    }

    fn handle_set_throttled_complete(&mut self, pipeline_id: PipelineId, throttled: bool) {
        let browsing_context_id = match self.pipelines.get(&pipeline_id) {
            Some(pipeline) => pipeline.browsing_context_id,
            None => {
                return warn!(
                    "{}: Visibility change for closed browsing context",
                    pipeline_id
                )
            },
        };
        let parent_pipeline_id = match self.browsing_contexts.get(&browsing_context_id) {
            Some(ctx) => ctx.parent_pipeline_id,
            None => {
                return warn!("{}: Visibility change for closed pipeline", pipeline_id);
            },
        };

        if let Some(parent_pipeline_id) = parent_pipeline_id {
            let msg = ConstellationControlMsg::SetThrottledInContainingIframe(
                parent_pipeline_id,
                browsing_context_id,
                throttled,
            );
            let result = match self.pipelines.get(&parent_pipeline_id) {
                None => return warn!("{}: Parent pipeline closed", parent_pipeline_id),
                Some(parent_pipeline) => parent_pipeline.event_loop.send(msg),
            };

            if let Err(e) = result {
                self.handle_send_error(parent_pipeline_id, e);
            }
        }
    }

    fn handle_create_canvas_paint_thread_msg(
        &mut self,
        size: UntypedSize2D<u64>,
        response_sender: IpcSender<(IpcSender<CanvasMsg>, CanvasId)>,
    ) {
        let (canvas_id_sender, canvas_id_receiver) = unbounded();

        if let Err(e) = self.canvas_sender.send(ConstellationCanvasMsg::Create {
            id_sender: canvas_id_sender,
            size,
            antialias: self.enable_canvas_antialiasing,
        }) {
            return warn!("Create canvas paint thread failed ({})", e);
        }
        let canvas_id = match canvas_id_receiver.recv() {
            Ok(canvas_id) => canvas_id,
            Err(e) => return warn!("Create canvas paint thread id response failed ({})", e),
        };
        if let Err(e) = response_sender.send((self.canvas_ipc_sender.clone(), canvas_id)) {
            warn!("Create canvas paint thread response failed ({})", e);
        }
    }

    fn handle_webdriver_msg(&mut self, msg: WebDriverCommandMsg) {
        // Find the script channel for the given parent pipeline,
        // and pass the event to that script thread.
        match msg {
            WebDriverCommandMsg::GetWindowSize(_, response_sender) => {
                let _ = response_sender.send(self.window_size);
            },
            WebDriverCommandMsg::SetWindowSize(
                top_level_browsing_context_id,
                size,
                response_sender,
            ) => {
                self.webdriver.resize_channel = Some(response_sender);
                self.embedder_proxy.send((
                    Some(top_level_browsing_context_id),
                    EmbedderMsg::ResizeTo(size),
                ));
            },
            WebDriverCommandMsg::LoadUrl(
                top_level_browsing_context_id,
                load_data,
                response_sender,
            ) => {
                self.load_url_for_webdriver(
                    top_level_browsing_context_id,
                    load_data,
                    response_sender,
                    HistoryEntryReplacement::Disabled,
                );
            },
            WebDriverCommandMsg::Refresh(top_level_browsing_context_id, response_sender) => {
                let browsing_context_id = BrowsingContextId::from(top_level_browsing_context_id);
                let pipeline_id = match self.browsing_contexts.get(&browsing_context_id) {
                    Some(browsing_context) => browsing_context.pipeline_id,
                    None => {
                        return warn!("{}: Refresh after closure", browsing_context_id);
                    },
                };
                let load_data = match self.pipelines.get(&pipeline_id) {
                    Some(pipeline) => pipeline.load_data.clone(),
                    None => return warn!("{}: Refresh after closure", pipeline_id),
                };
                self.load_url_for_webdriver(
                    top_level_browsing_context_id,
                    load_data,
                    response_sender,
                    HistoryEntryReplacement::Enabled,
                );
            },
            WebDriverCommandMsg::ScriptCommand(browsing_context_id, cmd) => {
                let pipeline_id = match self.browsing_contexts.get(&browsing_context_id) {
                    Some(browsing_context) => browsing_context.pipeline_id,
                    None => {
                        return warn!("{}: ScriptCommand after closure", browsing_context_id);
                    },
                };
                let control_msg = ConstellationControlMsg::WebDriverScriptCommand(pipeline_id, cmd);
                let result = match self.pipelines.get(&pipeline_id) {
                    Some(pipeline) => pipeline.event_loop.send(control_msg),
                    None => return warn!("{}: ScriptCommand after closure", pipeline_id),
                };
                if let Err(e) = result {
                    self.handle_send_error(pipeline_id, e);
                }
            },
            WebDriverCommandMsg::SendKeys(browsing_context_id, cmd) => {
                let pipeline_id = match self.browsing_contexts.get(&browsing_context_id) {
                    Some(browsing_context) => browsing_context.pipeline_id,
                    None => {
                        return warn!("{}: SendKeys after closure", browsing_context_id);
                    },
                };
                let event_loop = match self.pipelines.get(&pipeline_id) {
                    Some(pipeline) => pipeline.event_loop.clone(),
                    None => return warn!("{}: SendKeys after closure", pipeline_id),
                };
                for event in cmd {
                    let event = match event {
                        WebDriverInputEvent::Keyboard(event) => {
                            CompositorEvent::KeyboardEvent(event)
                        },
                        WebDriverInputEvent::Composition(event) => {
                            CompositorEvent::CompositionEvent(event)
                        },
                    };
                    let control_msg = ConstellationControlMsg::SendEvent(pipeline_id, event);
                    if let Err(e) = event_loop.send(control_msg) {
                        return self.handle_send_error(pipeline_id, e);
                    }
                }
            },
            WebDriverCommandMsg::KeyboardAction(browsing_context_id, event) => {
                let pipeline_id = match self.browsing_contexts.get(&browsing_context_id) {
                    Some(browsing_context) => browsing_context.pipeline_id,
                    None => {
                        return warn!("{}: KeyboardAction after closure", browsing_context_id);
                    },
                };
                let event_loop = match self.pipelines.get(&pipeline_id) {
                    Some(pipeline) => pipeline.event_loop.clone(),
                    None => return warn!("{}: KeyboardAction after closure", pipeline_id),
                };
                let control_msg = ConstellationControlMsg::SendEvent(
                    pipeline_id,
                    CompositorEvent::KeyboardEvent(event),
                );
                if let Err(e) = event_loop.send(control_msg) {
                    self.handle_send_error(pipeline_id, e)
                }
            },
            WebDriverCommandMsg::MouseButtonAction(mouse_event_type, mouse_button, x, y) => {
                self.compositor_proxy
                    .send(CompositorMsg::WebDriverMouseButtonEvent(
                        mouse_event_type,
                        mouse_button,
                        x,
                        y,
                    ));
            },
            WebDriverCommandMsg::MouseMoveAction(x, y) => {
                self.compositor_proxy
                    .send(CompositorMsg::WebDriverMouseMoveEvent(x, y));
            },
            WebDriverCommandMsg::TakeScreenshot(_, rect, response_sender) => {
                self.compositor_proxy
                    .send(CompositorMsg::CreatePng(rect, response_sender));
            },
        }
    }

    fn set_webview_throttled(&mut self, webview_id: WebViewId, throttled: bool) {
        let browsing_context_id = BrowsingContextId::from(webview_id);
        let pipeline_id = match self.browsing_contexts.get(&browsing_context_id) {
            Some(browsing_context) => browsing_context.pipeline_id,
            None => {
                return warn!("{browsing_context_id}: Tried to SetWebViewThrottled after closure");
            },
        };
        match self.pipelines.get(&pipeline_id) {
            None => warn!("{pipeline_id}: Tried to SetWebViewThrottled after closure"),
            Some(pipeline) => pipeline.set_throttled(throttled),
        }
    }

    fn notify_history_changed(&self, top_level_browsing_context_id: TopLevelBrowsingContextId) {
        // Send a flat projection of the history to embedder.
        // The final vector is a concatenation of the LoadData of the past
        // entries, the current entry and the future entries.
        // LoadData of inner frames are ignored and replaced with the LoadData
        // of the parent.

        let session_history = match self.webviews.get(top_level_browsing_context_id) {
            Some(webview) => &webview.session_history,
            None => {
                return warn!(
                    "{}: Session history does not exist for browsing context",
                    top_level_browsing_context_id
                );
            },
        };

        let browsing_context_id = BrowsingContextId::from(top_level_browsing_context_id);
        let browsing_context = match self.browsing_contexts.get(&browsing_context_id) {
            Some(browsing_context) => browsing_context,
            None => {
                return warn!(
                    "notify_history_changed error after top-level browsing context closed."
                );
            },
        };

        let current_load_data = match self.pipelines.get(&browsing_context.pipeline_id) {
            Some(pipeline) => pipeline.load_data.clone(),
            None => {
                return warn!("{}: Refresh after closure", browsing_context.pipeline_id);
            },
        };

        // If LoadData was ignored, use the LoadData of the previous SessionHistoryEntry, which
        // is the LoadData of the parent browsing context.
        let resolve_load_data_future =
            |previous_load_data: &mut LoadData, diff: &SessionHistoryDiff| match *diff {
                SessionHistoryDiff::BrowsingContext {
                    browsing_context_id,
                    ref new_reloader,
                    ..
                } => {
                    if browsing_context_id == top_level_browsing_context_id {
                        let load_data = match *new_reloader {
                            NeedsToReload::No(pipeline_id) => {
                                match self.pipelines.get(&pipeline_id) {
                                    Some(pipeline) => pipeline.load_data.clone(),
                                    None => previous_load_data.clone(),
                                }
                            },
                            NeedsToReload::Yes(_, ref load_data) => load_data.clone(),
                        };
                        *previous_load_data = load_data.clone();
                        Some(load_data)
                    } else {
                        Some(previous_load_data.clone())
                    }
                },
                _ => Some(previous_load_data.clone()),
            };

        let resolve_load_data_past =
            |previous_load_data: &mut LoadData, diff: &SessionHistoryDiff| match *diff {
                SessionHistoryDiff::BrowsingContext {
                    browsing_context_id,
                    ref old_reloader,
                    ..
                } => {
                    if browsing_context_id == top_level_browsing_context_id {
                        let load_data = match *old_reloader {
                            NeedsToReload::No(pipeline_id) => {
                                match self.pipelines.get(&pipeline_id) {
                                    Some(pipeline) => pipeline.load_data.clone(),
                                    None => previous_load_data.clone(),
                                }
                            },
                            NeedsToReload::Yes(_, ref load_data) => load_data.clone(),
                        };
                        *previous_load_data = load_data.clone();
                        Some(load_data)
                    } else {
                        Some(previous_load_data.clone())
                    }
                },
                _ => Some(previous_load_data.clone()),
            };

        let mut entries: Vec<LoadData> = session_history
            .past
            .iter()
            .rev()
            .scan(current_load_data.clone(), &resolve_load_data_past)
            .collect();

        entries.reverse();

        let current_index = entries.len();

        entries.push(current_load_data.clone());

        entries.extend(
            session_history
                .future
                .iter()
                .rev()
                .scan(current_load_data, &resolve_load_data_future),
        );
        let urls = entries.iter().map(|entry| entry.url.clone()).collect();
        let msg = (
            Some(top_level_browsing_context_id),
            EmbedderMsg::HistoryChanged(urls, current_index),
        );
        self.embedder_proxy.send(msg);
    }

    fn load_url_for_webdriver(
        &mut self,
        top_level_browsing_context_id: TopLevelBrowsingContextId,
        load_data: LoadData,
        response_sender: IpcSender<webdriver_msg::LoadStatus>,
        replace: HistoryEntryReplacement,
    ) {
        let browsing_context_id = BrowsingContextId::from(top_level_browsing_context_id);
        let pipeline_id = match self.browsing_contexts.get(&browsing_context_id) {
            Some(browsing_context) => browsing_context.pipeline_id,
            None => {
                return warn!(
                    "{}: Webdriver load for closed browsing context",
                    browsing_context_id
                );
            },
        };
        if let Some(new_pipeline_id) = self.load_url(
            top_level_browsing_context_id,
            pipeline_id,
            load_data,
            replace,
        ) {
            self.webdriver.load_channel = Some((new_pipeline_id, response_sender));
        }
    }

    fn change_session_history(&mut self, change: SessionHistoryChange) {
        debug!(
            "{}: Setting to {}",
            change.browsing_context_id, change.new_pipeline_id
        );

        // If the currently focused browsing context is a child of the browsing
        // context in which the page is being loaded, then update the focused
        // browsing context to be the one where the page is being loaded.
        if self.focused_browsing_context_is_descendant_of(change.browsing_context_id) {
            if let Some(webview) = self.webviews.get_mut(change.top_level_browsing_context_id) {
                webview.focused_browsing_context_id = change.browsing_context_id;
            }
        }

        let (old_pipeline_id, top_level_id) =
            match self.browsing_contexts.get_mut(&change.browsing_context_id) {
                Some(browsing_context) => {
                    debug!("Adding pipeline to existing browsing context.");
                    let old_pipeline_id = browsing_context.pipeline_id;
                    browsing_context.pipelines.insert(change.new_pipeline_id);
                    browsing_context.update_current_entry(change.new_pipeline_id);
                    (Some(old_pipeline_id), Some(browsing_context.top_level_id))
                },
                None => {
                    debug!("Adding pipeline to new browsing context.");
                    (None, None)
                },
            };

        match old_pipeline_id {
            None => {
                let new_context_info = match change.new_browsing_context_info {
                    Some(info) => info,
                    None => {
                        return warn!(
                            "{}: No NewBrowsingContextInfo for browsing context",
                            change.browsing_context_id,
                        );
                    },
                };
                self.new_browsing_context(
                    change.browsing_context_id,
                    change.top_level_browsing_context_id,
                    change.new_pipeline_id,
                    new_context_info.parent_pipeline_id,
                    change.window_size,
                    new_context_info.is_private,
                    new_context_info.inherited_secure_context,
                    new_context_info.throttled,
                );
                self.update_activity(change.new_pipeline_id);
            },
            Some(old_pipeline_id) => {
                if let Some(pipeline) = self.pipelines.get(&old_pipeline_id) {
                    pipeline.set_throttled(true);
                }

                // https://html.spec.whatwg.org/multipage/#unload-a-document
                self.unload_document(old_pipeline_id);
                // Deactivate the old pipeline, and activate the new one.
                let (pipelines_to_close, states_to_close) = if let Some(replace_reloader) =
                    change.replace
                {
                    self.get_joint_session_history(change.top_level_browsing_context_id)
                        .replace_reloader(
                            replace_reloader.clone(),
                            NeedsToReload::No(change.new_pipeline_id),
                        );

                    match replace_reloader {
                        NeedsToReload::No(pipeline_id) => (Some(vec![pipeline_id]), None),
                        NeedsToReload::Yes(..) => (None, None),
                    }
                } else {
                    let diff = SessionHistoryDiff::BrowsingContext {
                        browsing_context_id: change.browsing_context_id,
                        new_reloader: NeedsToReload::No(change.new_pipeline_id),
                        old_reloader: NeedsToReload::No(old_pipeline_id),
                    };

                    let mut pipelines_to_close = vec![];
                    let mut states_to_close = HashMap::new();

                    let diffs_to_close = self
                        .get_joint_session_history(change.top_level_browsing_context_id)
                        .push_diff(diff);

                    for diff in diffs_to_close {
                        match diff {
                            SessionHistoryDiff::BrowsingContext { new_reloader, .. } => {
                                if let Some(pipeline_id) = new_reloader.alive_pipeline_id() {
                                    pipelines_to_close.push(pipeline_id);
                                }
                            },
                            SessionHistoryDiff::Pipeline {
                                pipeline_reloader,
                                new_history_state_id,
                                ..
                            } => {
                                if let Some(pipeline_id) = pipeline_reloader.alive_pipeline_id() {
                                    let states =
                                        states_to_close.entry(pipeline_id).or_insert(Vec::new());
                                    states.push(new_history_state_id);
                                }
                            },
                            _ => {},
                        }
                    }

                    (Some(pipelines_to_close), Some(states_to_close))
                };

                self.update_activity(old_pipeline_id);
                self.update_activity(change.new_pipeline_id);

                if let Some(states_to_close) = states_to_close {
                    for (pipeline_id, states) in states_to_close {
                        let msg = ConstellationControlMsg::RemoveHistoryStates(pipeline_id, states);
                        let result = match self.pipelines.get(&pipeline_id) {
                            None => {
                                return warn!(
                                    "{}: Removed history states after closure",
                                    pipeline_id
                                );
                            },
                            Some(pipeline) => pipeline.event_loop.send(msg),
                        };
                        if let Err(e) = result {
                            self.handle_send_error(pipeline_id, e);
                        }
                    }
                }

                if let Some(pipelines_to_close) = pipelines_to_close {
                    for pipeline_id in pipelines_to_close {
                        self.close_pipeline(
                            pipeline_id,
                            DiscardBrowsingContext::No,
                            ExitPipelineMode::Normal,
                        );
                    }
                }
            },
        }

        if let Some(top_level_id) = top_level_id {
            self.trim_history(top_level_id);
        }

        self.notify_history_changed(change.top_level_browsing_context_id);
        self.update_webview_in_compositor(change.top_level_browsing_context_id);
    }

    fn focused_browsing_context_is_descendant_of(
        &self,
        browsing_context_id: BrowsingContextId,
    ) -> bool {
        let focused_browsing_context_id = self
            .webviews
            .focused_webview()
            .map(|(_, webview)| webview.focused_browsing_context_id);
        focused_browsing_context_id.map_or(false, |focus_ctx_id| {
            focus_ctx_id == browsing_context_id ||
                self.fully_active_descendant_browsing_contexts_iter(browsing_context_id)
                    .any(|nested_ctx| nested_ctx.id == focus_ctx_id)
        })
    }

    fn trim_history(&mut self, top_level_browsing_context_id: TopLevelBrowsingContextId) {
        let pipelines_to_evict = {
            let session_history = self.get_joint_session_history(top_level_browsing_context_id);

            let history_length = pref!(session_history.max_length) as usize;

            // The past is stored with older entries at the front.
            // We reverse the iter so that newer entries are at the front and then
            // skip _n_ entries and evict the remaining entries.
            let mut pipelines_to_evict = session_history
                .past
                .iter()
                .rev()
                .map(|diff| diff.alive_old_pipeline())
                .skip(history_length)
                .flatten()
                .collect::<Vec<_>>();

            // The future is stored with oldest entries front, so we must
            // reverse the iterator like we do for the `past`.
            pipelines_to_evict.extend(
                session_history
                    .future
                    .iter()
                    .rev()
                    .map(|diff| diff.alive_new_pipeline())
                    .skip(history_length)
                    .flatten(),
            );

            pipelines_to_evict
        };

        let mut dead_pipelines = vec![];
        for evicted_id in pipelines_to_evict {
            let load_data = match self.pipelines.get(&evicted_id) {
                Some(pipeline) => {
                    let mut load_data = pipeline.load_data.clone();
                    load_data.url = pipeline.url.clone();
                    load_data
                },
                None => continue,
            };

            dead_pipelines.push((evicted_id, NeedsToReload::Yes(evicted_id, load_data)));
            self.close_pipeline(
                evicted_id,
                DiscardBrowsingContext::No,
                ExitPipelineMode::Normal,
            );
        }

        let session_history = self.get_joint_session_history(top_level_browsing_context_id);

        for (alive_id, dead) in dead_pipelines {
            session_history.replace_reloader(NeedsToReload::No(alive_id), dead);
        }
    }

    fn handle_activate_document_msg(&mut self, pipeline_id: PipelineId) {
        debug!("{}: Document ready to activate", pipeline_id);

        // Find the pending change whose new pipeline id is pipeline_id.
        let pending_index = self
            .pending_changes
            .iter()
            .rposition(|change| change.new_pipeline_id == pipeline_id);

        // If it is found, remove it from the pending changes, and make it
        // the active document of its frame.
        if let Some(pending_index) = pending_index {
            let change = self.pending_changes.swap_remove(pending_index);
            // Notify the parent (if there is one).
            let parent_pipeline_id = match change.new_browsing_context_info {
                // This will be a new browsing context.
                Some(ref info) => info.parent_pipeline_id,
                // This is an existing browsing context.
                None => match self.browsing_contexts.get(&change.browsing_context_id) {
                    Some(ctx) => ctx.parent_pipeline_id,
                    None => {
                        return warn!(
                            "{}: Activated document after closure of {}",
                            change.new_pipeline_id, change.browsing_context_id,
                        );
                    },
                },
            };
            if let Some(parent_pipeline_id) = parent_pipeline_id {
                if let Some(parent_pipeline) = self.pipelines.get(&parent_pipeline_id) {
                    let msg = ConstellationControlMsg::UpdatePipelineId(
                        parent_pipeline_id,
                        change.browsing_context_id,
                        change.top_level_browsing_context_id,
                        pipeline_id,
                        UpdatePipelineIdReason::Navigation,
                    );
                    let _ = parent_pipeline.event_loop.send(msg);
                }
            }
            self.change_session_history(change);
        }
    }

    /// Called when the window is resized.
    fn handle_window_size_msg(
        &mut self,
        top_level_browsing_context_id: TopLevelBrowsingContextId,
        new_size: WindowSizeData,
        size_type: WindowSizeType,
    ) {
        debug!(
            "handle_window_size_msg: {:?}",
            new_size.initial_viewport.to_untyped()
        );

        let browsing_context_id = BrowsingContextId::from(top_level_browsing_context_id);
        self.resize_browsing_context(new_size, size_type, browsing_context_id);

        if let Some(response_sender) = self.webdriver.resize_channel.take() {
            let _ = response_sender.send(new_size);
        }

        self.window_size = new_size;
    }

    /// Called when the window exits from fullscreen mode
    fn handle_exit_fullscreen_msg(
        &mut self,
        top_level_browsing_context_id: TopLevelBrowsingContextId,
    ) {
        let browsing_context_id = BrowsingContextId::from(top_level_browsing_context_id);
        self.switch_fullscreen_mode(browsing_context_id);
    }

    /// Checks the state of all script and layout pipelines to see if they are idle
    /// and compares the current layout state to what the compositor has. This is used
    /// to check if the output image is "stable" and can be written as a screenshot
    /// for reftests.
    /// Since this function is only used in reftests, we do not harden it against panic.
    fn handle_is_ready_to_save_image(
        &mut self,
        pipeline_states: HashMap<PipelineId, Epoch>,
    ) -> ReadyToSave {
        // Note that this function can panic, due to ipc-channel creation
        // failure. Avoiding this panic would require a mechanism for dealing
        // with low-resource scenarios.
        //
        // If there is no focus browsing context yet, the initial page has
        // not loaded, so there is nothing to save yet.
        let Some(top_level_browsing_context_id) = self.webviews.focused_webview().map(|(id, _)| id)
        else {
            return ReadyToSave::NoTopLevelBrowsingContext;
        };

        // If there are pending loads, wait for those to complete.
        if !self.pending_changes.is_empty() {
            return ReadyToSave::PendingChanges;
        }

        // Step through the fully active browsing contexts, checking that the script thread is idle,
        // and that the current epoch of the layout matches what the compositor has painted. If all
        // these conditions are met, then the output image should not change and a reftest
        // screenshot can safely be written.
        for browsing_context in
            self.fully_active_browsing_contexts_iter(top_level_browsing_context_id)
        {
            let pipeline_id = browsing_context.pipeline_id;
            trace!(
                "{}: Checking readiness of {}",
                browsing_context.id,
                pipeline_id
            );

            let pipeline = match self.pipelines.get(&pipeline_id) {
                None => {
                    warn!("{}: Screenshot while closing", pipeline_id);
                    continue;
                },
                Some(pipeline) => pipeline,
            };

            // See if this pipeline has reached idle script state yet.
            match self.document_states.get(&browsing_context.pipeline_id) {
                Some(&DocumentState::Idle) => {},
                Some(&DocumentState::Pending) | None => {
                    return ReadyToSave::DocumentLoading;
                },
            }

            // Check the visible rectangle for this pipeline. If the constellation has received a
            // size for the pipeline, then its painting should be up to date.
            //
            // If the rectangle for this pipeline is zero sized, it will
            // never be painted. In this case, don't query the layout
            // thread as it won't contribute to the final output image.
            if browsing_context.size == Size2D::zero() {
                continue;
            }

            // Get the epoch that the compositor has drawn for this pipeline and then check if the
            // last laid out epoch matches what the compositor has drawn. If they match (and script
            // is idle) then this pipeline won't change again and can be considered stable.
            let compositor_epoch = pipeline_states.get(&browsing_context.pipeline_id);
            match compositor_epoch {
                Some(compositor_epoch) => {
                    if pipeline.layout_epoch != *compositor_epoch {
                        return ReadyToSave::EpochMismatch;
                    }
                },
                None => {
                    // The compositor doesn't know about this pipeline yet.
                    // Assume it hasn't rendered yet.
                    return ReadyToSave::PipelineUnknown;
                },
            }
        }

        // All script threads are idle and layout epochs match compositor, so output image!
        ReadyToSave::Ready
    }

    /// Get the current activity of a pipeline.
    fn get_activity(&self, pipeline_id: PipelineId) -> DocumentActivity {
        let mut ancestor_id = pipeline_id;
        loop {
            if let Some(ancestor) = self.pipelines.get(&ancestor_id) {
                if let Some(browsing_context) =
                    self.browsing_contexts.get(&ancestor.browsing_context_id)
                {
                    if browsing_context.pipeline_id == ancestor_id {
                        if let Some(parent_pipeline_id) = browsing_context.parent_pipeline_id {
                            ancestor_id = parent_pipeline_id;
                            continue;
                        } else {
                            return DocumentActivity::FullyActive;
                        }
                    }
                }
            }
            if pipeline_id == ancestor_id {
                return DocumentActivity::Inactive;
            } else {
                return DocumentActivity::Active;
            }
        }
    }

    /// Set the current activity of a pipeline.
    fn set_activity(&self, pipeline_id: PipelineId, activity: DocumentActivity) {
        debug!("{}: Setting activity to {:?}", pipeline_id, activity);
        if let Some(pipeline) = self.pipelines.get(&pipeline_id) {
            pipeline.set_activity(activity);
            let child_activity = if activity == DocumentActivity::Inactive {
                DocumentActivity::Active
            } else {
                activity
            };
            for child_id in &pipeline.children {
                if let Some(child) = self.browsing_contexts.get(child_id) {
                    self.set_activity(child.pipeline_id, child_activity);
                }
            }
        }
    }

    /// Update the current activity of a pipeline.
    fn update_activity(&self, pipeline_id: PipelineId) {
        self.set_activity(pipeline_id, self.get_activity(pipeline_id));
    }

    /// Handle updating the size of a browsing context.
    /// This notifies every pipeline in the context of the new size.
    fn resize_browsing_context(
        &mut self,
        new_size: WindowSizeData,
        size_type: WindowSizeType,
        browsing_context_id: BrowsingContextId,
    ) {
        if let Some(browsing_context) = self.browsing_contexts.get_mut(&browsing_context_id) {
            browsing_context.size = new_size.initial_viewport;
            // Send Resize (or ResizeInactive) messages to each pipeline in the frame tree.
            let pipeline_id = browsing_context.pipeline_id;
            let pipeline = match self.pipelines.get(&pipeline_id) {
                None => return warn!("{}: Resized after closing", pipeline_id),
                Some(pipeline) => pipeline,
            };
            let _ = pipeline.event_loop.send(ConstellationControlMsg::Resize(
                pipeline.id,
                new_size,
                size_type,
            ));
            let pipeline_ids = browsing_context
                .pipelines
                .iter()
                .filter(|pipeline_id| **pipeline_id != pipeline.id);
            for id in pipeline_ids {
                if let Some(pipeline) = self.pipelines.get(id) {
                    let _ = pipeline
                        .event_loop
                        .send(ConstellationControlMsg::ResizeInactive(
                            pipeline.id,
                            new_size,
                        ));
                }
            }
        }

        // Send resize message to any pending pipelines that aren't loaded yet.
        for change in &self.pending_changes {
            let pipeline_id = change.new_pipeline_id;
            let pipeline = match self.pipelines.get(&pipeline_id) {
                None => {
                    warn!("{}: Pending pipeline is closed", pipeline_id);
                    continue;
                },
                Some(pipeline) => pipeline,
            };
            if pipeline.browsing_context_id == browsing_context_id {
                let _ = pipeline.event_loop.send(ConstellationControlMsg::Resize(
                    pipeline.id,
                    new_size,
                    size_type,
                ));
            }
        }
    }

    // Handle switching from fullscreen mode
    fn switch_fullscreen_mode(&mut self, browsing_context_id: BrowsingContextId) {
        if let Some(browsing_context) = self.browsing_contexts.get(&browsing_context_id) {
            let pipeline_id = browsing_context.pipeline_id;
            let pipeline = match self.pipelines.get(&pipeline_id) {
                None => {
                    return warn!(
                        "{}: Switched from fullscreen mode after closing",
                        pipeline_id
                    )
                },
                Some(pipeline) => pipeline,
            };
            let _ = pipeline
                .event_loop
                .send(ConstellationControlMsg::ExitFullScreen(pipeline.id));
        }
    }

    // Close and return the browsing context with the given id (and its children), if it exists.
    fn close_browsing_context(
        &mut self,
        browsing_context_id: BrowsingContextId,
        exit_mode: ExitPipelineMode,
    ) -> Option<BrowsingContext> {
        debug!("{}: Closing", browsing_context_id);

        self.close_browsing_context_children(
            browsing_context_id,
            DiscardBrowsingContext::Yes,
            exit_mode,
        );

        let browsing_context = match self.browsing_contexts.remove(&browsing_context_id) {
            Some(ctx) => ctx,
            None => {
                warn!("{browsing_context_id}: Closing twice");
                return None;
            },
        };

        {
            let session_history = self.get_joint_session_history(browsing_context.top_level_id);
            session_history.remove_entries_for_browsing_context(browsing_context_id);
        }

        if let Some(parent_pipeline_id) = browsing_context.parent_pipeline_id {
            match self.pipelines.get_mut(&parent_pipeline_id) {
                None => {
                    warn!("{parent_pipeline_id}: Child closed after parent");
                },
                Some(parent_pipeline) => parent_pipeline.remove_child(browsing_context_id),
            };
        }
        debug!("{}: Closed", browsing_context_id);
        Some(browsing_context)
    }

    // Close the children of a browsing context
    fn close_browsing_context_children(
        &mut self,
        browsing_context_id: BrowsingContextId,
        dbc: DiscardBrowsingContext,
        exit_mode: ExitPipelineMode,
    ) {
        debug!("{}: Closing browsing context children", browsing_context_id);
        // Store information about the pipelines to be closed. Then close the
        // pipelines, before removing ourself from the browsing_contexts hash map. This
        // ordering is vital - so that if close_pipeline() ends up closing
        // any child browsing contexts, they can be removed from the parent browsing context correctly.
        let mut pipelines_to_close: Vec<PipelineId> = self
            .pending_changes
            .iter()
            .filter(|change| change.browsing_context_id == browsing_context_id)
            .map(|change| change.new_pipeline_id)
            .collect();

        if let Some(browsing_context) = self.browsing_contexts.get(&browsing_context_id) {
            pipelines_to_close.extend(&browsing_context.pipelines)
        }

        for pipeline_id in pipelines_to_close {
            self.close_pipeline(pipeline_id, dbc, exit_mode);
        }

        debug!("{}: Closed browsing context children", browsing_context_id);
    }

    // Discard the pipeline for a given document, udpdate the joint session history.
    fn handle_discard_document(
        &mut self,
        top_level_browsing_context_id: TopLevelBrowsingContextId,
        pipeline_id: PipelineId,
    ) {
        match self.webviews.get_mut(top_level_browsing_context_id) {
            Some(webview) => {
                let load_data = match self.pipelines.get(&pipeline_id) {
                    Some(pipeline) => pipeline.load_data.clone(),
                    None => return warn!("{}: Discarding closed pipeline", pipeline_id),
                };
                webview.session_history.replace_reloader(
                    NeedsToReload::No(pipeline_id),
                    NeedsToReload::Yes(pipeline_id, load_data),
                );
            },
            None => {
                return warn!(
                    "{}: Discarding after closure of {}",
                    pipeline_id, top_level_browsing_context_id,
                );
            },
        };
        self.close_pipeline(
            pipeline_id,
            DiscardBrowsingContext::No,
            ExitPipelineMode::Normal,
        );
    }

    // Send a message to script requesting the document associated with this pipeline runs the 'unload' algorithm.
    fn unload_document(&self, pipeline_id: PipelineId) {
        if let Some(pipeline) = self.pipelines.get(&pipeline_id) {
            let msg = ConstellationControlMsg::UnloadDocument(pipeline_id);
            let _ = pipeline.event_loop.send(msg);
        }
    }

    // Close all pipelines at and beneath a given browsing context
    fn close_pipeline(
        &mut self,
        pipeline_id: PipelineId,
        dbc: DiscardBrowsingContext,
        exit_mode: ExitPipelineMode,
    ) {
        debug!("{}: Closing", pipeline_id);

        // Sever connection to browsing context
        let browsing_context_id = self
            .pipelines
            .get(&pipeline_id)
            .map(|pipeline| pipeline.browsing_context_id);
        if let Some(browsing_context) = browsing_context_id
            .and_then(|browsing_context_id| self.browsing_contexts.get_mut(&browsing_context_id))
        {
            browsing_context.pipelines.remove(&pipeline_id);
        }

        // Store information about the browsing contexts to be closed. Then close the
        // browsing contexts, before removing ourself from the pipelines hash map. This
        // ordering is vital - so that if close_browsing_context() ends up closing
        // any child pipelines, they can be removed from the parent pipeline correctly.
        let browsing_contexts_to_close = {
            let mut browsing_contexts_to_close = vec![];

            if let Some(pipeline) = self.pipelines.get(&pipeline_id) {
                browsing_contexts_to_close.extend_from_slice(&pipeline.children);
            }

            browsing_contexts_to_close
        };

        // Remove any child browsing contexts
        for child_browsing_context in &browsing_contexts_to_close {
            self.close_browsing_context(*child_browsing_context, exit_mode);
        }

        // Note, we don't remove the pipeline now, we wait for the message to come back from
        // the pipeline.
        let pipeline = match self.pipelines.get(&pipeline_id) {
            Some(pipeline) => pipeline,
            None => return warn!("{}: Closing twice", pipeline_id),
        };

        // Remove this pipeline from pending changes if it hasn't loaded yet.
        let pending_index = self
            .pending_changes
            .iter()
            .position(|change| change.new_pipeline_id == pipeline_id);
        if let Some(pending_index) = pending_index {
            self.pending_changes.remove(pending_index);
        }

        // Inform script, compositor that this pipeline has exited.
        match exit_mode {
            ExitPipelineMode::Normal => pipeline.exit(dbc),
            ExitPipelineMode::Force => pipeline.force_exit(dbc),
        }
        debug!("{}: Closed", pipeline_id);
    }

    // Randomly close a pipeline -if --random-pipeline-closure-probability is set
    fn maybe_close_random_pipeline(&mut self) {
        match self.random_pipeline_closure {
            Some((ref mut rng, probability)) => {
                if probability <= rng.gen::<f32>() {
                    return;
                }
            },
            _ => return,
        };
        // In order to get repeatability, we sort the pipeline ids.
        let mut pipeline_ids: Vec<&PipelineId> = self.pipelines.keys().collect();
        pipeline_ids.sort();
        if let Some((ref mut rng, probability)) = self.random_pipeline_closure {
            if let Some(pipeline_id) = pipeline_ids.choose(rng) {
                if let Some(pipeline) = self.pipelines.get(pipeline_id) {
                    if self
                        .pending_changes
                        .iter()
                        .any(|change| change.new_pipeline_id == pipeline.id) &&
                        probability <= rng.gen::<f32>()
                    {
                        // We tend not to close pending pipelines, as that almost always
                        // results in pipelines being closed early in their lifecycle,
                        // and not stressing the constellation as much.
                        // https://github.com/servo/servo/issues/18852
                        info!("{}: Not closing pending pipeline", pipeline_id);
                    } else {
                        // Note that we deliberately do not do any of the tidying up
                        // associated with closing a pipeline. The constellation should cope!
                        warn!("{}: Randomly closing pipeline", pipeline_id);
                        pipeline.force_exit(DiscardBrowsingContext::No);
                    }
                }
            }
        }
    }

    fn get_joint_session_history(
        &mut self,
        top_level_id: TopLevelBrowsingContextId,
    ) -> &mut JointSessionHistory {
        self.webviews
            .get_mut(top_level_id)
            .map(|webview| &mut webview.session_history)
            .expect("Unknown top-level browsing context")
    }

    // Convert a browsing context to a sendable form to pass to the compositor
    fn browsing_context_to_sendable(
        &self,
        browsing_context_id: BrowsingContextId,
    ) -> Option<SendableFrameTree> {
        self.browsing_contexts
            .get(&browsing_context_id)
            .and_then(|browsing_context| {
                self.pipelines
                    .get(&browsing_context.pipeline_id)
                    .map(|pipeline| {
                        let mut frame_tree = SendableFrameTree {
                            pipeline: pipeline.to_sendable(),
                            children: vec![],
                        };

                        for child_browsing_context_id in &pipeline.children {
                            if let Some(child) =
                                self.browsing_context_to_sendable(*child_browsing_context_id)
                            {
                                frame_tree.children.push(child);
                            }
                        }

                        frame_tree
                    })
            })
    }

    /// Send the frame tree for the given webview to the compositor.
    fn update_webview_in_compositor(&mut self, webview_id: WebViewId) {
        // Note that this function can panic, due to ipc-channel creation failure.
        // avoiding this panic would require a mechanism for dealing
        // with low-resource scenarios.
        let browsing_context_id = BrowsingContextId::from(webview_id);
        if let Some(frame_tree) = self.browsing_context_to_sendable(browsing_context_id) {
            debug!("{}: Sending frame tree", browsing_context_id);
            self.compositor_proxy
                .send(CompositorMsg::CreateOrUpdateWebView(frame_tree));
        }
    }

    fn handle_media_session_action_msg(&mut self, action: MediaSessionActionType) {
        if let Some(media_session_pipeline_id) = self.active_media_session {
            let result = match self.pipelines.get(&media_session_pipeline_id) {
                None => {
                    return warn!(
                        "{}: Got media session action request after closure",
                        media_session_pipeline_id,
                    )
                },
                Some(pipeline) => {
                    let msg = ConstellationControlMsg::MediaSessionAction(
                        media_session_pipeline_id,
                        action,
                    );
                    pipeline.event_loop.send(msg)
                },
            };
            if let Err(e) = result {
                self.handle_send_error(media_session_pipeline_id, e);
            }
        } else {
            error!("Got a media session action but no active media session is registered");
        }
    }

    /// Handle GamepadEvents from the embedder and forward them to the script thread
    fn handle_gamepad_msg(&mut self, event: GamepadEvent) {
        // Send to the focused browsing contexts' current pipeline.
        let focused_browsing_context_id = self
            .webviews
            .focused_webview()
            .map(|(_, webview)| webview.focused_browsing_context_id);
        match focused_browsing_context_id {
            Some(browsing_context_id) => {
                let event = CompositorEvent::GamepadEvent(event);
                let pipeline_id = match self.browsing_contexts.get(&browsing_context_id) {
                    Some(ctx) => ctx.pipeline_id,
                    None => {
                        return warn!(
                            "{}: Got gamepad event for nonexistent browsing context",
                            browsing_context_id,
                        );
                    },
                };
                let msg = ConstellationControlMsg::SendEvent(pipeline_id, event);
                let result = match self.pipelines.get(&pipeline_id) {
                    Some(pipeline) => pipeline.event_loop.send(msg),
                    None => {
                        return debug!("{}: Got gamepad event after closure", pipeline_id);
                    },
                };
                if let Err(e) = result {
                    self.handle_send_error(pipeline_id, e);
                }
            },
            None => {
                warn!("No focused webview to handle gamepad event");
            },
        }
    }
}<|MERGE_RESOLUTION|>--- conflicted
+++ resolved
@@ -1493,11 +1493,6 @@
                     .send(CompositorMsg::ShowWebView(top_level_browsing_context_id));
                 self.webviews
                     .mark_webview_shown(top_level_browsing_context_id);
-                self.notify_webview_visibility(
-                    top_level_browsing_context_id,
-                    self.webviews
-                        .is_effectively_visible(top_level_browsing_context_id),
-                );
             },
             FromCompositorMsg::HideWebView(top_level_browsing_context_id) => {
                 if self.webviews.get(top_level_browsing_context_id).is_none() {
@@ -1510,11 +1505,6 @@
                     .send(CompositorMsg::HideWebView(top_level_browsing_context_id));
                 self.webviews
                     .mark_webview_not_shown(top_level_browsing_context_id);
-                self.notify_webview_visibility(
-                    top_level_browsing_context_id,
-                    self.webviews
-                        .is_effectively_visible(top_level_browsing_context_id),
-                );
             },
             FromCompositorMsg::RaiseWebViewToTop(top_level_browsing_context_id) => {
                 if self.webviews.get(top_level_browsing_context_id).is_none() {
@@ -1528,11 +1518,6 @@
                 ));
                 self.webviews
                     .mark_webview_shown(top_level_browsing_context_id);
-                self.notify_webview_visibility(
-                    top_level_browsing_context_id,
-                    self.webviews
-                        .is_effectively_visible(top_level_browsing_context_id),
-                );
             },
             FromCompositorMsg::FocusWebView(top_level_browsing_context_id) => {
                 if self.webviews.get(top_level_browsing_context_id).is_none() {
@@ -1599,20 +1584,8 @@
             FromCompositorMsg::MediaSessionAction(action) => {
                 self.handle_media_session_action_msg(action);
             },
-<<<<<<< HEAD
-            FromCompositorMsg::MarkWebViewInvisible(webview_id) => {
-                self.webviews.mark_webview_invisible(webview_id);
-                let visible = self.webviews.is_effectively_visible(webview_id);
-                self.notify_webview_visibility(webview_id, visible);
-=======
             FromCompositorMsg::SetWebViewThrottled(webview_id, throttled) => {
                 self.set_webview_throttled(webview_id, throttled);
->>>>>>> 58081579
-            },
-            FromCompositorMsg::UnmarkWebViewInvisible(webview_id) => {
-                self.webviews.mark_webview_not_invisible(webview_id);
-                let visible = self.webviews.is_effectively_visible(webview_id);
-                self.notify_webview_visibility(webview_id, visible);
             },
             FromCompositorMsg::ReadyToPresent(webview_ids) => {
                 self.embedder_proxy
