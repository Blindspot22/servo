/* This Source Code Form is subject to the terms of the Mozilla Public
 * License, v. 2.0. If a copy of the MPL was not distributed with this
 * file, You can obtain one at https://mozilla.org/MPL/2.0/. */

//! The `Constellation`, Servo's Grand Central Station
//!
//! The constellation tracks all information kept globally by the
//! browser engine, which includes:
//!
//! * The set of all `EventLoop` objects. Each event loop is
//!   the constellation's view of a script thread. The constellation
//!   interacts with a script thread by message-passing.
//!
//! * The set of all `Pipeline` objects.  Each pipeline gives the
//!   constellation's view of a `Window`, with its script thread and
//!   layout threads.  Pipelines may share script threads, but not
//!   layout threads.
//!
//! * The set of all `BrowsingContext` objects. Each browsing context
//!   gives the constellation's view of a `WindowProxy`.
//!   Each browsing context stores an independent
//!   session history, created by navigation. The session
//!   history can be traversed, for example by the back and forwards UI,
//!   so each session history maintains a list of past and future pipelines,
//!   as well as the current active pipeline.
//!
//! There are two kinds of browsing context: top-level ones (for
//! example tabs in a browser UI), and nested ones (typically caused
//! by `iframe` elements). Browsing contexts have a hierarchy
//! (typically caused by `iframe`s containing `iframe`s), giving rise
//! to a forest whose roots are top-level browsing context.  The logical
//! relationship between these types is:
//!
//! ```
//! +------------+                      +------------+                 +---------+
//! |  Browsing  | ------parent?------> |  Pipeline  | --event_loop--> |  Event  |
//! |  Context   | ------current------> |            |                 |  Loop   |
//! |            | ------prev*--------> |            | <---pipeline*-- |         |
//! |            | ------next*--------> |            |                 +---------+
//! |            |                      |            |
//! |            | <-top_level--------- |            |
//! |            | <-browsing_context-- |            |
//! +------------+                      +------------+
//! ```
//
//! The constellation also maintains channels to threads, including:
//!
//! * The script and layout threads.
//! * The graphics compositor.
//! * The font cache, image cache, and resource manager, which load
//!   and cache shared fonts, images, or other resources.
//! * The service worker manager.
//! * The devtools and webdriver servers.
//!
//! The constellation passes messages between the threads, and updates its state
//! to track the evolving state of the browsing context tree.
//!
//! The constellation acts as a logger, tracking any `warn!` messages from threads,
//! and converting any `error!` or `panic!` into a crash report.
//!
//! Since there is only one constellation, and its responsibilities include crash reporting,
//! it is very important that it does not panic.
//!
//! It's also important that the constellation not deadlock. In particular, we need
//! to be careful that we don't introduce any cycles in the can-block-on relation.
//! Blocking is typically introduced by `receiver.recv()`, which blocks waiting for the
//! sender to send some data. Servo tries to achieve deadlock-freedom by using the following
//! can-block-on relation:
//!
//! * Layout can block on canvas
//! * Layout can block on font cache
//! * Layout can block on image cache
//! * Constellation can block on compositor
//! * Constellation can block on embedder
//! * Constellation can block on layout
//! * Script can block on anything (other than script)
//! * Blocking is transitive (if T1 can block on T2 and T2 can block on T3 then T1 can block on T3)
//! * Nothing can block on itself!
//!
//! There is a complexity intoduced by IPC channels, since they do not support
//! non-blocking send. This means that as well as `receiver.recv()` blocking,
//! `sender.send(data)` can also block when the IPC buffer is full. For this reason it is
//! very important that all IPC receivers where we depend on non-blocking send
//! use a router to route IPC messages to an mpsc channel. The reason why that solves
//! the problem is that under the hood, the router uses a dedicated thread to forward
//! messages, and:
//!
//! * Anything (other than a routing thread) can block on a routing thread
//!
//! See https://github.com/servo/servo/issues/14704

use std::borrow::{Cow, ToOwned};
use std::collections::hash_map::Entry;
use std::collections::{HashMap, HashSet, VecDeque};
use std::marker::PhantomData;
use std::mem::replace;
use std::rc::{Rc, Weak};
use std::sync::{Arc, Mutex};
use std::{process, thread};

use background_hang_monitor::HangMonitorRegister;
use bluetooth_traits::BluetoothRequest;
use canvas_traits::canvas::{CanvasId, CanvasMsg};
use canvas_traits::webgl::WebGLThreads;
use canvas_traits::ConstellationCanvasMsg;
use compositing_traits::{
    CompositorMsg, CompositorProxy, ConstellationMsg as FromCompositorMsg,
    ForwardedToCompositorMsg, SendableFrameTree,
};
use crossbeam_channel::{after, never, select, unbounded, Receiver, Sender};
use devtools_traits::{
    ChromeToDevtoolsControlMsg, DevtoolsControlMsg, DevtoolsPageInfo, NavigationState,
    ScriptToDevtoolsControlMsg,
};
use embedder_traits::{
    Cursor, EmbedderMsg, EmbedderProxy, MediaSessionEvent, MediaSessionPlaybackState,
};
use euclid::default::Size2D as UntypedSize2D;
use euclid::Size2D;
use gfx::font_cache_thread::FontCacheThread;
use gfx_traits::Epoch;
use ipc_channel::ipc::{self, IpcReceiver, IpcSender};
use ipc_channel::router::ROUTER;
use ipc_channel::Error as IpcError;
use keyboard_types::webdriver::Event as WebDriverInputEvent;
use keyboard_types::KeyboardEvent;
use layout_traits::LayoutThreadFactory;
use log::{debug, error, info, trace, warn};
use media::{GLPlayerThreads, WindowGLContext};
use msg::constellation_msg::{
    BackgroundHangMonitorControlMsg, BackgroundHangMonitorRegister, BroadcastChannelRouterId,
    BrowsingContextGroupId, BrowsingContextId, HangMonitorAlert, HistoryStateId, MessagePortId,
    MessagePortRouterId, PipelineId, PipelineNamespace, PipelineNamespaceId,
    PipelineNamespaceRequest, TopLevelBrowsingContextId, TraversalDirection,
};
use net_traits::pub_domains::reg_host;
use net_traits::request::{Referrer, RequestBuilder};
use net_traits::storage_thread::{StorageThreadMsg, StorageType};
use net_traits::{self, FetchResponseMsg, IpcSend, ResourceThreads};
use profile_traits::{mem, time};
use script_traits::CompositorEvent::{MouseButtonEvent, MouseMoveEvent};
use script_traits::{
    webdriver_msg, AnimationState, AnimationTickType, AuxiliaryBrowsingContextLoadInfo,
    BroadcastMsg, CompositorEvent, ConstellationControlMsg, DiscardBrowsingContext,
    DocumentActivity, DocumentState, HistoryEntryReplacement, IFrameLoadInfo,
    IFrameLoadInfoWithData, IFrameSandboxState, IFrameSizeMsg, Job, LayoutControlMsg,
    LayoutMsg as FromLayoutMsg, LoadData, LoadOrigin, LogEntry, MediaSessionActionType,
    MessagePortMsg, MouseEventType, PortMessageTask, SWManagerMsg, SWManagerSenders,
    ScriptMsg as FromScriptMsg, ScriptThreadFactory, ScriptToConstellationChan,
    ServiceWorkerManagerFactory, ServiceWorkerMsg, StructuredSerializedData, TimerSchedulerMsg,
    UpdatePipelineIdReason, WebDriverCommandMsg, WindowSizeData, WindowSizeType,
};
use serde::{Deserialize, Serialize};
use servo_config::{opts, pref};
use servo_rand::{random, Rng, ServoRng, SliceRandom};
use servo_url::{Host, ImmutableOrigin, ServoUrl};
use style_traits::CSSPixel;
use webgpu::{self, WebGPU, WebGPURequest};
use webrender::{RenderApi, RenderApiSender};
use webrender_api::DocumentId;
use webrender_traits::WebrenderExternalImageRegistry;

use crate::browsingcontext::{
    AllBrowsingContextsIterator, BrowsingContext, FullyActiveBrowsingContextsIterator,
    NewBrowsingContextInfo,
};
use crate::event_loop::EventLoop;
use crate::network_listener::NetworkListener;
use crate::pipeline::{InitialPipelineState, Pipeline};
use crate::serviceworker::ServiceWorkerUnprivilegedContent;
use crate::session_history::{
    JointSessionHistory, NeedsToReload, SessionHistoryChange, SessionHistoryDiff,
};
use crate::timer_scheduler::TimerScheduler;

type PendingApprovalNavigations = HashMap<PipelineId, (LoadData, HistoryEntryReplacement)>;

#[derive(Debug)]
/// The state used by MessagePortInfo to represent the various states the port can be in.
enum TransferState {
    /// The port is currently managed by a given global,
    /// identified by its router id.
    Managed(MessagePortRouterId),
    /// The port is currently in-transfer,
    /// and incoming tasks should be buffered until it becomes managed again.
    TransferInProgress(VecDeque<PortMessageTask>),
    /// A global has requested the transfer to be completed,
    /// it's pending a confirmation of either failure or success to complete the transfer.
    CompletionInProgress(MessagePortRouterId),
    /// While a completion of a transfer was in progress, the port was shipped,
    /// hence the transfer failed to complete.
    /// We start buffering incoming messages,
    /// while awaiting the return of the previous buffer from the global
    /// that failed to complete the transfer.
    CompletionFailed(VecDeque<PortMessageTask>),
    /// While a completion failed, another global requested to complete the transfer.
    /// We are still buffering messages, and awaiting the return of the buffer from the global who failed.
    CompletionRequested(MessagePortRouterId, VecDeque<PortMessageTask>),
    /// The entangled port has been removed while the port was in-transfer,
    /// the current port should be removed as well once it is managed again.
    EntangledRemoved,
}

#[derive(Debug)]
/// Info related to a message-port tracked by the constellation.
struct MessagePortInfo {
    /// The current state of the messageport.
    state: TransferState,

    /// The id of the entangled port, if any.
    entangled_with: Option<MessagePortId>,
}

/// Webrender related objects required by WebGPU threads
struct WebrenderWGPU {
    /// Webrender API.
    webrender_api: RenderApi,

    /// List of Webrender external images
    webrender_external_images: Arc<Mutex<WebrenderExternalImageRegistry>>,

    /// WebGPU data that supplied to Webrender for rendering
    wgpu_image_map: Arc<Mutex<HashMap<u64, webgpu::PresentationData>>>,
}

/// Servo supports tabs (referred to as browsers), so `Constellation` needs to
/// store browser specific data for bookkeeping.
struct Browser {
    /// The currently focused browsing context in this browser for key events.
    /// The focused pipeline is the current entry of the focused browsing
    /// context.
    focused_browsing_context_id: BrowsingContextId,

    /// The joint session history for this browser.
    session_history: JointSessionHistory,
}

/// A browsing context group.
///
/// https://html.spec.whatwg.org/multipage/#browsing-context-group
#[derive(Clone, Default)]
struct BrowsingContextGroup {
    /// A browsing context group holds a set of top-level browsing contexts.
    top_level_browsing_context_set: HashSet<TopLevelBrowsingContextId>,

    /// The set of all event loops in this BrowsingContextGroup.
    /// We store the event loops in a map
    /// indexed by registered domain name (as a `Host`) to event loops.
    /// It is important that scripts with the same eTLD+1,
    /// who are part of the same browsing-context group
    /// share an event loop, since they can use `document.domain`
    /// to become same-origin, at which point they can share DOM objects.
    event_loops: HashMap<Host, Weak<EventLoop>>,

    /// The set of all WebGPU channels in this BrowsingContextGroup.
    webgpus: HashMap<Host, WebGPU>,
}

/// The `Constellation` itself. In the servo browser, there is one
/// constellation, which maintains all of the browser global data.
/// In embedded applications, there may be more than one constellation,
/// which are independent of each other.
///
/// The constellation may be in a different process from the pipelines,
/// and communicates using IPC.
///
/// It is parameterized over a `LayoutThreadFactory` and a
/// `ScriptThreadFactory` (which in practice are implemented by
/// `LayoutThread` in the `layout` crate, and `ScriptThread` in
/// the `script` crate). Script and layout communicate using a `Message`
/// type.
pub struct Constellation<Message, LTF, STF, SWF> {
    /// An ipc-sender/threaded-receiver pair
    /// to facilitate installing pipeline namespaces in threads
    /// via a per-process installer.
    namespace_receiver: Receiver<Result<PipelineNamespaceRequest, IpcError>>,
    namespace_ipc_sender: IpcSender<PipelineNamespaceRequest>,

    /// An IPC channel for script threads to send messages to the constellation.
    /// This is the script threads' view of `script_receiver`.
    script_sender: IpcSender<(PipelineId, FromScriptMsg)>,

    /// A channel for the constellation to receive messages from script threads.
    /// This is the constellation's view of `script_sender`.
    script_receiver: Receiver<Result<(PipelineId, FromScriptMsg), IpcError>>,

    /// A handle to register components for hang monitoring.
    /// None when in multiprocess mode.
    background_monitor_register: Option<Box<dyn BackgroundHangMonitorRegister>>,

    /// Channels to control all background-hang monitors.
    /// TODO: store them on the relevant BrowsingContextGroup,
    /// so that they could be controlled on a "per-tab/event-loop" basis.
    background_monitor_control_senders: Vec<IpcSender<BackgroundHangMonitorControlMsg>>,

    /// A channel for the background hang monitor to send messages
    /// to the constellation.
    background_hang_monitor_sender: IpcSender<HangMonitorAlert>,

    /// A channel for the constellation to receiver messages
    /// from the background hang monitor.
    background_hang_monitor_receiver: Receiver<Result<HangMonitorAlert, IpcError>>,

    /// An IPC channel for layout threads to send messages to the constellation.
    /// This is the layout threads' view of `layout_receiver`.
    layout_sender: IpcSender<FromLayoutMsg>,

    /// A channel for the constellation to receive messages from layout threads.
    /// This is the constellation's view of `layout_sender`.
    layout_receiver: Receiver<Result<FromLayoutMsg, IpcError>>,

    /// A channel for network listener to send messages to the constellation.
    network_listener_sender: Sender<(PipelineId, FetchResponseMsg)>,

    /// A channel for the constellation to receive messages from network listener.
    network_listener_receiver: Receiver<(PipelineId, FetchResponseMsg)>,

    /// A channel for the constellation to receive messages from the compositor thread.
    compositor_receiver: Receiver<FromCompositorMsg>,

    /// A channel through which messages can be sent to the embedder.
    embedder_proxy: EmbedderProxy,

    /// A channel (the implementation of which is port-specific) for the
    /// constellation to send messages to the compositor thread.
    compositor_proxy: CompositorProxy,

    /// The last frame tree sent to WebRender, denoting the browser (tab) user
    /// has currently selected. This also serves as the key to retrieve data
    /// about the current active browser from `browsers`.
    active_browser_id: Option<TopLevelBrowsingContextId>,

    /// Bookkeeping data for all browsers in constellation.
    browsers: HashMap<TopLevelBrowsingContextId, Browser>,

    /// Channels for the constellation to send messages to the public
    /// resource-related threads. There are two groups of resource threads: one
    /// for public browsing, and one for private browsing.
    public_resource_threads: ResourceThreads,

    /// Channels for the constellation to send messages to the private
    /// resource-related threads.  There are two groups of resource
    /// threads: one for public browsing, and one for private
    /// browsing.
    private_resource_threads: ResourceThreads,

    /// A channel for the constellation to send messages to the font
    /// cache thread.
    font_cache_thread: FontCacheThread,

    /// A channel for the constellation to send messages to the
    /// devtools thread.
    devtools_sender: Option<Sender<DevtoolsControlMsg>>,

    /// An IPC channel for the constellation to send messages to the
    /// bluetooth thread.
    bluetooth_ipc_sender: IpcSender<BluetoothRequest>,

    /// A map of origin to sender to a Service worker manager.
    sw_managers: HashMap<ImmutableOrigin, IpcSender<ServiceWorkerMsg>>,

    /// An IPC channel for Service Worker Manager threads to send
    /// messages to the constellation.  This is the SW Manager thread's
    /// view of `swmanager_receiver`.
    swmanager_ipc_sender: IpcSender<SWManagerMsg>,

    /// A channel for the constellation to receive messages from the
    /// Service Worker Manager thread. This is the constellation's view of
    /// `swmanager_sender`.
    swmanager_receiver: Receiver<Result<SWManagerMsg, IpcError>>,

    /// A channel for the constellation to send messages to the
    /// time profiler thread.
    time_profiler_chan: time::ProfilerChan,

    /// A channel for the constellation to send messages to the
    /// memory profiler thread.
    mem_profiler_chan: mem::ProfilerChan,

    /// A channel for a pipeline to schedule timer events.
    scheduler_ipc_sender: IpcSender<TimerSchedulerMsg>,

    /// The receiver to which the IPC requests from scheduler_chan will be forwarded.
    scheduler_receiver: Receiver<Result<TimerSchedulerMsg, IpcError>>,

    /// The logic and data behing scheduling timer events.
    timer_scheduler: TimerScheduler,

    /// A single WebRender document the constellation operates on.
    webrender_document: DocumentId,

    /// Webrender related objects required by WebGPU threads
    webrender_wgpu: WebrenderWGPU,

    /// A channel for content processes to send messages that will
    /// be relayed to the WebRender thread.
    webrender_api_ipc_sender: script_traits::WebrenderIpcSender,

    /// A channel for content process image caches to send messages
    /// that will be relayed to the WebRender thread.
    webrender_image_api_sender: net_traits::WebrenderIpcSender,

    /// A map of message-port Id to info.
    message_ports: HashMap<MessagePortId, MessagePortInfo>,

    /// A map of router-id to ipc-sender, to route messages to ports.
    message_port_routers: HashMap<MessagePortRouterId, IpcSender<MessagePortMsg>>,

    /// A map of broadcast routers to their IPC sender.
    broadcast_routers: HashMap<BroadcastChannelRouterId, IpcSender<BroadcastMsg>>,

    /// A map of origin to a map of channel-name to a list of relevant routers.
    broadcast_channels: HashMap<ImmutableOrigin, HashMap<String, Vec<BroadcastChannelRouterId>>>,

    /// The set of all the pipelines in the browser.  (See the `pipeline` module
    /// for more details.)
    pipelines: HashMap<PipelineId, Pipeline>,

    /// The set of all the browsing contexts in the browser.
    browsing_contexts: HashMap<BrowsingContextId, BrowsingContext>,

    /// A user agent holds a a set of browsing context groups.
    ///
    /// https://html.spec.whatwg.org/multipage/#browsing-context-group-set
    browsing_context_group_set: HashMap<BrowsingContextGroupId, BrowsingContextGroup>,

    /// The Id counter for BrowsingContextGroup.
    browsing_context_group_next_id: u32,

    /// When a navigation is performed, we do not immediately update
    /// the session history, instead we ask the event loop to begin loading
    /// the new document, and do not update the browsing context until the
    /// document is active. Between starting the load and it activating,
    /// we store a `SessionHistoryChange` object for the navigation in progress.
    pending_changes: Vec<SessionHistoryChange>,

    /// Pipeline IDs are namespaced in order to avoid name collisions,
    /// and the namespaces are allocated by the constellation.
    next_pipeline_namespace_id: PipelineNamespaceId,

    /// The size of the top-level window.
    window_size: WindowSizeData,

    /// Bits of state used to interact with the webdriver implementation
    webdriver: WebDriverData,

    /// Document states for loaded pipelines (used only when writing screenshots).
    document_states: HashMap<PipelineId, DocumentState>,

    /// Are we shutting down?
    shutting_down: bool,

    /// Have we seen any warnings? Hopefully always empty!
    /// The buffer contains `(thread_name, reason)` entries.
    handled_warnings: VecDeque<(Option<String>, String)>,

    /// The random number generator and probability for closing pipelines.
    /// This is for testing the hardening of the constellation.
    random_pipeline_closure: Option<(ServoRng, f32)>,

    /// Phantom data that keeps the Rust type system happy.
    phantom: PhantomData<(Message, LTF, STF, SWF)>,

    /// Entry point to create and get channels to a WebGLThread.
    webgl_threads: Option<WebGLThreads>,

    /// The XR device registry
    webxr_registry: webxr_api::Registry,

    /// A channel through which messages can be sent to the canvas paint thread.
    canvas_sender: Sender<ConstellationCanvasMsg>,

    canvas_ipc_sender: IpcSender<CanvasMsg>,

    /// Navigation requests from script awaiting approval from the embedder.
    pending_approval_navigations: PendingApprovalNavigations,

    /// Bitmask which indicates which combination of mouse buttons are
    /// currently being pressed.
    pressed_mouse_buttons: u16,

    is_running_problem_test: bool,

    /// If True, exits on thread failure instead of displaying about:failure
    hard_fail: bool,

    /// If set with --disable-canvas-aa, disable antialiasing on the HTML
    /// canvas element.
    /// Like --disable-text-aa, this is useful for reftests where pixel perfect
    /// results are required.
    enable_canvas_antialiasing: bool,

    /// Entry point to create and get channels to a GLPlayerThread.
    glplayer_threads: Option<GLPlayerThreads>,

    /// Application window's GL Context for Media player
    player_context: WindowGLContext,

    /// Pipeline ID of the active media session.
    active_media_session: Option<PipelineId>,

    /// User agent string to report in network requests.
    user_agent: Cow<'static, str>,
}

/// State needed to construct a constellation.
pub struct InitialConstellationState {
    /// A channel through which messages can be sent to the embedder.
    pub embedder_proxy: EmbedderProxy,

    /// A channel through which messages can be sent to the compositor.
    pub compositor_proxy: CompositorProxy,

    /// A channel to the developer tools, if applicable.
    pub devtools_sender: Option<Sender<DevtoolsControlMsg>>,

    /// A channel to the bluetooth thread.
    pub bluetooth_thread: IpcSender<BluetoothRequest>,

    /// A channel to the font cache thread.
    pub font_cache_thread: FontCacheThread,

    /// A channel to the resource thread.
    pub public_resource_threads: ResourceThreads,

    /// A channel to the resource thread.
    pub private_resource_threads: ResourceThreads,

    /// A channel to the time profiler thread.
    pub time_profiler_chan: time::ProfilerChan,

    /// A channel to the memory profiler thread.
    pub mem_profiler_chan: mem::ProfilerChan,

    /// Webrender document ID.
    pub webrender_document: DocumentId,

    /// Webrender API.
    pub webrender_api_sender: RenderApiSender,

    /// Webrender external images
    pub webrender_external_images: Arc<Mutex<WebrenderExternalImageRegistry>>,

    /// Entry point to create and get channels to a WebGLThread.
    pub webgl_threads: Option<WebGLThreads>,

    /// The XR device registry
    pub webxr_registry: webxr_api::Registry,

    pub glplayer_threads: Option<GLPlayerThreads>,

    /// Application window's GL Context for Media player
    pub player_context: WindowGLContext,

    /// User agent string to report in network requests.
    pub user_agent: Cow<'static, str>,

    pub wgpu_image_map: Arc<Mutex<HashMap<u64, webgpu::PresentationData>>>,
}

/// Data needed for webdriver
struct WebDriverData {
    load_channel: Option<(PipelineId, IpcSender<webdriver_msg::LoadStatus>)>,
    resize_channel: Option<IpcSender<WindowSizeData>>,
}

impl WebDriverData {
    fn new() -> WebDriverData {
        WebDriverData {
            load_channel: None,
            resize_channel: None,
        }
    }
}

/// When we are running reftests, we save an image to compare against a reference.
/// This enum gives the possible states of preparing such an image.
#[derive(Debug, PartialEq)]
enum ReadyToSave {
    NoTopLevelBrowsingContext,
    PendingChanges,
    WebFontNotLoaded,
    DocumentLoading,
    EpochMismatch,
    PipelineUnknown,
    Ready,
}

/// When we are exiting a pipeline, we can either force exiting or not.
/// A normal exit waits for the compositor to update its state before
/// exiting, and delegates layout exit to script. A forced exit does
/// not notify the compositor, and exits layout without involving script.
#[derive(Clone, Copy)]
enum ExitPipelineMode {
    Normal,
    Force,
}

/// The number of warnings to include in each crash report.
const WARNINGS_BUFFER_SIZE: usize = 32;

/// Route an ipc receiver to an crossbeam receiver, preserving any errors.
fn route_ipc_receiver_to_new_crossbeam_receiver_preserving_errors<T>(
    ipc_receiver: IpcReceiver<T>,
) -> Receiver<Result<T, IpcError>>
where
    T: for<'de> Deserialize<'de> + Serialize + Send + 'static,
{
    let (crossbeam_sender, crossbeam_receiver) = unbounded();
    ROUTER.add_route(
        ipc_receiver.to_opaque(),
        Box::new(move |message| drop(crossbeam_sender.send(message.to::<T>()))),
    );
    crossbeam_receiver
}

impl<Message, LTF, STF, SWF> Constellation<Message, LTF, STF, SWF>
where
    LTF: LayoutThreadFactory<Message = Message>,
    STF: ScriptThreadFactory<Message = Message>,
    SWF: ServiceWorkerManagerFactory,
{
    /// Create a new constellation thread.
    pub fn start(
        state: InitialConstellationState,
        initial_window_size: WindowSizeData,
        random_pipeline_closure_probability: Option<f32>,
        random_pipeline_closure_seed: Option<usize>,
        is_running_problem_test: bool,
        hard_fail: bool,
        enable_canvas_antialiasing: bool,
        canvas_create_sender: Sender<ConstellationCanvasMsg>,
        canvas_ipc_sender: IpcSender<CanvasMsg>,
    ) -> Sender<FromCompositorMsg> {
        let (compositor_sender, compositor_receiver) = unbounded();

        // service worker manager to communicate with constellation
        let (swmanager_ipc_sender, swmanager_ipc_receiver) =
            ipc::channel().expect("ipc channel failure");

        thread::Builder::new()
            .name("Constellation".to_owned())
            .spawn(move || {
                let (script_ipc_sender, script_ipc_receiver) =
                    ipc::channel().expect("ipc channel failure");
                let script_receiver =
                    route_ipc_receiver_to_new_crossbeam_receiver_preserving_errors(
                        script_ipc_receiver,
                    );

                let (namespace_ipc_sender, namespace_ipc_receiver) =
                    ipc::channel().expect("ipc channel failure");
                let namespace_receiver =
                    route_ipc_receiver_to_new_crossbeam_receiver_preserving_errors(
                        namespace_ipc_receiver,
                    );

                let (scheduler_ipc_sender, scheduler_ipc_receiver) =
                    ipc::channel().expect("ipc channel failure");
                let scheduler_receiver =
                    route_ipc_receiver_to_new_crossbeam_receiver_preserving_errors(
                        scheduler_ipc_receiver,
                    );

                let (background_hang_monitor_ipc_sender, background_hang_monitor_ipc_receiver) =
                    ipc::channel().expect("ipc channel failure");
                let background_hang_monitor_receiver =
                    route_ipc_receiver_to_new_crossbeam_receiver_preserving_errors(
                        background_hang_monitor_ipc_receiver,
                    );

                // If we are in multiprocess mode,
                // a dedicated per-process hang monitor will be initialized later inside the content process.
                // See run_content_process in servo/lib.rs
                let (background_monitor_register, background_hang_monitor_control_ipc_senders) =
                    if opts::multiprocess() {
                        (None, vec![])
                    } else {
                        let (
                            background_hang_monitor_control_ipc_sender,
                            background_hang_monitor_control_ipc_receiver,
                        ) = ipc::channel().expect("ipc channel failure");
                        (
                            Some(HangMonitorRegister::init(
                                background_hang_monitor_ipc_sender.clone(),
                                background_hang_monitor_control_ipc_receiver,
                                opts::get().background_hang_monitor,
                            )),
                            vec![background_hang_monitor_control_ipc_sender],
                        )
                    };

                let (layout_ipc_sender, layout_ipc_receiver) =
                    ipc::channel().expect("ipc channel failure");
                let layout_receiver =
                    route_ipc_receiver_to_new_crossbeam_receiver_preserving_errors(
                        layout_ipc_receiver,
                    );

                let (network_listener_sender, network_listener_receiver) = unbounded();

                let swmanager_receiver =
                    route_ipc_receiver_to_new_crossbeam_receiver_preserving_errors(
                        swmanager_ipc_receiver,
                    );

                // Zero is reserved for the embedder.
                PipelineNamespace::install(PipelineNamespaceId(1));

                let (webrender_ipc_sender, webrender_ipc_receiver) =
                    ipc::channel().expect("ipc channel failure");
                let (webrender_image_ipc_sender, webrender_image_ipc_receiver) =
                    ipc::channel().expect("ipc channel failure");

                let compositor_proxy = state.compositor_proxy.clone();
                ROUTER.add_route(
                    webrender_ipc_receiver.to_opaque(),
                    Box::new(move |message| {
                        let _ = compositor_proxy.send(CompositorMsg::Forwarded(
                            ForwardedToCompositorMsg::Layout(
                                message.to().expect("conversion failure"),
                            ),
                        ));
                    }),
                );

                let compositor_proxy = state.compositor_proxy.clone();
                ROUTER.add_route(
                    webrender_image_ipc_receiver.to_opaque(),
                    Box::new(move |message| {
                        let _ = compositor_proxy.send(CompositorMsg::Forwarded(
                            ForwardedToCompositorMsg::Net(
                                message.to().expect("conversion failure"),
                            ),
                        ));
                    }),
                );

                let webrender_wgpu = WebrenderWGPU {
                    webrender_api: state.webrender_api_sender.create_api(),
                    webrender_external_images: state.webrender_external_images,
                    wgpu_image_map: state.wgpu_image_map,
                };

                let mut constellation: Constellation<Message, LTF, STF, SWF> = Constellation {
                    namespace_receiver,
                    namespace_ipc_sender,
                    script_sender: script_ipc_sender,
                    background_hang_monitor_sender: background_hang_monitor_ipc_sender,
                    background_hang_monitor_receiver,
                    background_monitor_register,
                    background_monitor_control_senders: background_hang_monitor_control_ipc_senders,
                    layout_sender: layout_ipc_sender,
                    script_receiver: script_receiver,
                    compositor_receiver: compositor_receiver,
                    layout_receiver: layout_receiver,
                    network_listener_sender: network_listener_sender,
                    network_listener_receiver: network_listener_receiver,
                    embedder_proxy: state.embedder_proxy,
                    compositor_proxy: state.compositor_proxy,
                    active_browser_id: None,
                    browsers: HashMap::new(),
                    devtools_sender: state.devtools_sender,
                    bluetooth_ipc_sender: state.bluetooth_thread,
                    public_resource_threads: state.public_resource_threads,
                    private_resource_threads: state.private_resource_threads,
                    font_cache_thread: state.font_cache_thread,
                    sw_managers: Default::default(),
                    swmanager_receiver: swmanager_receiver,
                    swmanager_ipc_sender,
                    browsing_context_group_set: Default::default(),
                    browsing_context_group_next_id: Default::default(),
                    message_ports: HashMap::new(),
                    message_port_routers: HashMap::new(),
                    broadcast_routers: HashMap::new(),
                    broadcast_channels: HashMap::new(),
                    pipelines: HashMap::new(),
                    browsing_contexts: HashMap::new(),
                    pending_changes: vec![],
                    // We initialize the namespace at 2, since we reserved
                    // namespace 0 for the embedder, and 0 for the constellation
                    next_pipeline_namespace_id: PipelineNamespaceId(2),
                    time_profiler_chan: state.time_profiler_chan,
                    mem_profiler_chan: state.mem_profiler_chan,
                    window_size: initial_window_size,
                    phantom: PhantomData,
                    webdriver: WebDriverData::new(),
                    timer_scheduler: TimerScheduler::new(),
                    scheduler_ipc_sender,
                    scheduler_receiver,
                    document_states: HashMap::new(),
                    webrender_document: state.webrender_document,
                    webrender_api_ipc_sender: script_traits::WebrenderIpcSender::new(
                        webrender_ipc_sender,
                    ),
                    webrender_image_api_sender: net_traits::WebrenderIpcSender::new(
                        webrender_image_ipc_sender,
                    ),
                    webrender_wgpu,
                    shutting_down: false,
                    handled_warnings: VecDeque::new(),
                    random_pipeline_closure: random_pipeline_closure_probability.map(|prob| {
                        let seed = random_pipeline_closure_seed.unwrap_or_else(random);
                        let rng = ServoRng::new_manually_reseeded(seed as u64);
                        warn!("Randomly closing pipelines.");
                        info!("Using seed {} for random pipeline closure.", seed);
                        (rng, prob)
                    }),
                    webgl_threads: state.webgl_threads,
                    webxr_registry: state.webxr_registry,
                    canvas_sender: canvas_create_sender,
                    canvas_ipc_sender,
                    pending_approval_navigations: HashMap::new(),
                    pressed_mouse_buttons: 0,
                    is_running_problem_test,
                    hard_fail,
                    enable_canvas_antialiasing,
                    glplayer_threads: state.glplayer_threads,
                    player_context: state.player_context,
                    active_media_session: None,
                    user_agent: state.user_agent,
                };

                constellation.run();
            })
            .expect("Thread spawning failed");

        compositor_sender
    }

    /// The main event loop for the constellation.
    fn run(&mut self) {
        while !self.shutting_down || !self.pipelines.is_empty() {
            // Randomly close a pipeline if --random-pipeline-closure-probability is set
            // This is for testing the hardening of the constellation.
            self.maybe_close_random_pipeline();
            self.handle_request();
        }
        self.handle_shutdown();
    }

    /// Generate a new pipeline id namespace.
    fn next_pipeline_namespace_id(&mut self) -> PipelineNamespaceId {
        let namespace_id = self.next_pipeline_namespace_id;
        let PipelineNamespaceId(ref mut i) = self.next_pipeline_namespace_id;
        *i += 1;
        namespace_id
    }

    fn next_browsing_context_group_id(&mut self) -> BrowsingContextGroupId {
        let id = self.browsing_context_group_next_id;
        self.browsing_context_group_next_id += 1;
        BrowsingContextGroupId(id)
    }

    fn get_event_loop(
        &mut self,
        host: &Host,
        top_level_browsing_context_id: &TopLevelBrowsingContextId,
        opener: &Option<BrowsingContextId>,
    ) -> Result<Weak<EventLoop>, &'static str> {
        let bc_group = match opener {
            Some(browsing_context_id) => {
                let opener = self
                    .browsing_contexts
                    .get(&browsing_context_id)
                    .ok_or("Opener was closed before the openee started")?;
                self.browsing_context_group_set
                    .get(&opener.bc_group_id)
                    .ok_or("Opener belongs to an unknown browsing context group")?
            },
            None => self
                .browsing_context_group_set
                .iter()
                .filter_map(|(_, bc_group)| {
                    if bc_group
                        .top_level_browsing_context_set
                        .contains(&top_level_browsing_context_id)
                    {
                        Some(bc_group)
                    } else {
                        None
                    }
                })
                .last()
                .ok_or(
                    "Trying to get an event-loop for a top-level belonging to an unknown browsing context group",
                )?,
        };
        bc_group
            .event_loops
            .get(host)
            .ok_or("Trying to get an event-loop from an unknown browsing context group")
            .map(|event_loop| event_loop.clone())
    }

    fn set_event_loop(
        &mut self,
        event_loop: Weak<EventLoop>,
        host: Host,
        top_level_browsing_context_id: TopLevelBrowsingContextId,
        opener: Option<BrowsingContextId>,
    ) {
        let relevant_top_level = if let Some(opener) = opener {
            match self.browsing_contexts.get(&opener) {
                Some(opener) => opener.top_level_id,
                None => {
                    warn!("Setting event-loop for an unknown auxiliary");
                    return;
                },
            }
        } else {
            top_level_browsing_context_id
        };
        let maybe_bc_group_id = self
            .browsing_context_group_set
            .iter()
            .filter_map(|(id, bc_group)| {
                if bc_group
                    .top_level_browsing_context_set
                    .contains(&top_level_browsing_context_id)
                {
                    Some(id.clone())
                } else {
                    None
                }
            })
            .last();
        let bc_group_id = match maybe_bc_group_id {
            Some(id) => id,
            None => {
                warn!("Trying to add an event-loop to an unknown browsing context group");
                return;
            },
        };
        if let Some(bc_group) = self.browsing_context_group_set.get_mut(&bc_group_id) {
            if !bc_group
                .event_loops
                .insert(host.clone(), event_loop)
                .is_none()
            {
                warn!(
                    "Double-setting an event-loop for {:?} at {:?}",
                    host, relevant_top_level
                );
            }
        }
    }

    /// Helper function for creating a pipeline
    fn new_pipeline(
        &mut self,
        pipeline_id: PipelineId,
        browsing_context_id: BrowsingContextId,
        top_level_browsing_context_id: TopLevelBrowsingContextId,
        parent_pipeline_id: Option<PipelineId>,
        opener: Option<BrowsingContextId>,
        initial_window_size: Size2D<f32, CSSPixel>,
        // TODO: we have to provide ownership of the LoadData
        // here, because it will be send on an ipc channel,
        // and ipc channels take onership of their data.
        // https://github.com/servo/ipc-channel/issues/138
        load_data: LoadData,
        sandbox: IFrameSandboxState,
        is_private: bool,
        is_visible: bool,
    ) {
        if self.shutting_down {
            return;
        }
        debug!(
            "{}: Creating new pipeline in {}",
            pipeline_id, browsing_context_id
        );

        let (event_loop, host) = match sandbox {
            IFrameSandboxState::IFrameSandboxed => (None, None),
            IFrameSandboxState::IFrameUnsandboxed => {
                // If this is an about:blank or about:srcdoc load, it must share the creator's
                // event loop. This must match the logic in the script thread when determining
                // the proper origin.
                if load_data.url.as_str() != "about:blank" &&
                    load_data.url.as_str() != "about:srcdoc"
                {
                    match reg_host(&load_data.url) {
                        None => (None, None),
                        Some(host) => {
                            match self.get_event_loop(
                                &host,
                                &top_level_browsing_context_id,
                                &opener,
                            ) {
                                Err(err) => {
                                    warn!("{}", err);
                                    (None, Some(host))
                                },
                                Ok(event_loop) => {
                                    if let Some(event_loop) = event_loop.upgrade() {
                                        (Some(event_loop), None)
                                    } else {
                                        (None, Some(host))
                                    }
                                },
                            }
                        },
                    }
                } else if let Some(parent) =
                    parent_pipeline_id.and_then(|pipeline_id| self.pipelines.get(&pipeline_id))
                {
                    (Some(parent.event_loop.clone()), None)
                } else if let Some(creator) = load_data
                    .creator_pipeline_id
                    .and_then(|pipeline_id| self.pipelines.get(&pipeline_id))
                {
                    (Some(creator.event_loop.clone()), None)
                } else {
                    (None, None)
                }
            },
        };

        let resource_threads = if is_private {
            self.private_resource_threads.clone()
        } else {
            self.public_resource_threads.clone()
        };

        let result = Pipeline::spawn::<Message, LTF, STF>(InitialPipelineState {
            id: pipeline_id,
            browsing_context_id,
            top_level_browsing_context_id,
            parent_pipeline_id,
            opener,
            script_to_constellation_chan: ScriptToConstellationChan {
                sender: self.script_sender.clone(),
                pipeline_id: pipeline_id,
            },
            namespace_request_sender: self.namespace_ipc_sender.clone(),
            pipeline_namespace_id: self.next_pipeline_namespace_id(),
            background_monitor_register: self.background_monitor_register.clone(),
            background_hang_monitor_to_constellation_chan: self
                .background_hang_monitor_sender
                .clone(),
            layout_to_constellation_chan: self.layout_sender.clone(),
            scheduler_chan: self.scheduler_ipc_sender.clone(),
            compositor_proxy: self.compositor_proxy.clone(),
            devtools_sender: self.devtools_sender.clone(),
            bluetooth_thread: self.bluetooth_ipc_sender.clone(),
            swmanager_thread: self.swmanager_ipc_sender.clone(),
            font_cache_thread: self.font_cache_thread.clone(),
            resource_threads,
            time_profiler_chan: self.time_profiler_chan.clone(),
            mem_profiler_chan: self.mem_profiler_chan.clone(),
            window_size: WindowSizeData {
                initial_viewport: initial_window_size,
                device_pixel_ratio: self.window_size.device_pixel_ratio,
            },
            event_loop,
            load_data,
            prev_visibility: is_visible,
            webrender_api_sender: self.webrender_api_ipc_sender.clone(),
            webrender_image_api_sender: self.webrender_image_api_sender.clone(),
            webrender_document: self.webrender_document,
            webgl_chan: self
                .webgl_threads
                .as_ref()
                .map(|threads| threads.pipeline()),
            webxr_registry: self.webxr_registry.clone(),
            player_context: self.player_context.clone(),
            event_loop_waker: None,
            user_agent: self.user_agent.clone(),
        });

        let pipeline = match result {
            Ok(result) => result,
            Err(e) => return self.handle_send_error(pipeline_id, e),
        };

        if let Some(chan) = pipeline.bhm_control_chan {
            self.background_monitor_control_senders.push(chan);
        }

        if let Some(host) = host {
            debug!(
                "{}: Adding new host entry {}",
                top_level_browsing_context_id, host,
            );
            self.set_event_loop(
                Rc::downgrade(&pipeline.pipeline.event_loop),
                host,
                top_level_browsing_context_id,
                opener,
            );
        }

        assert!(!self.pipelines.contains_key(&pipeline_id));
        self.pipelines.insert(pipeline_id, pipeline.pipeline);
    }

    /// Get an iterator for the fully active browsing contexts in a subtree.
    fn fully_active_descendant_browsing_contexts_iter(
        &self,
        browsing_context_id: BrowsingContextId,
    ) -> FullyActiveBrowsingContextsIterator {
        FullyActiveBrowsingContextsIterator {
            stack: vec![browsing_context_id],
            pipelines: &self.pipelines,
            browsing_contexts: &self.browsing_contexts,
        }
    }

    /// Get an iterator for the fully active browsing contexts in a tree.
    fn fully_active_browsing_contexts_iter(
        &self,
        top_level_browsing_context_id: TopLevelBrowsingContextId,
    ) -> FullyActiveBrowsingContextsIterator {
        self.fully_active_descendant_browsing_contexts_iter(BrowsingContextId::from(
            top_level_browsing_context_id,
        ))
    }

    /// Get an iterator for the browsing contexts in a subtree.
    fn all_descendant_browsing_contexts_iter(
        &self,
        browsing_context_id: BrowsingContextId,
    ) -> AllBrowsingContextsIterator {
        AllBrowsingContextsIterator {
            stack: vec![browsing_context_id],
            pipelines: &self.pipelines,
            browsing_contexts: &self.browsing_contexts,
        }
    }

    /// Create a new browsing context and update the internal bookkeeping.
    fn new_browsing_context(
        &mut self,
        browsing_context_id: BrowsingContextId,
        top_level_id: TopLevelBrowsingContextId,
        pipeline_id: PipelineId,
        parent_pipeline_id: Option<PipelineId>,
        size: Size2D<f32, CSSPixel>,
        is_private: bool,
        inherited_secure_context: Option<bool>,
        is_visible: bool,
    ) {
        debug!("{}: Creating new browsing context", browsing_context_id);
        let bc_group_id = match self
            .browsing_context_group_set
            .iter_mut()
            .filter_map(|(id, bc_group)| {
                if bc_group
                    .top_level_browsing_context_set
                    .contains(&top_level_id)
                {
                    Some(id)
                } else {
                    None
                }
            })
            .last()
        {
            Some(id) => id.clone(),
            None => {
                warn!("Top-level was unexpectedly removed from its top_level_browsing_context_set");
                return;
            },
        };
        let browsing_context = BrowsingContext::new(
            bc_group_id,
            browsing_context_id,
            top_level_id,
            pipeline_id,
            parent_pipeline_id,
            size,
            is_private,
            inherited_secure_context,
            is_visible,
        );
        self.browsing_contexts
            .insert(browsing_context_id, browsing_context);

        // If this context is a nested container, attach it to parent pipeline.
        if let Some(parent_pipeline_id) = parent_pipeline_id {
            if let Some(parent) = self.pipelines.get_mut(&parent_pipeline_id) {
                parent.add_child(browsing_context_id);
            }
        }
    }

    fn add_pending_change(&mut self, change: SessionHistoryChange) {
        debug!(
            "adding pending session history change with {}",
            if change.replace.is_some() {
                "replacement"
            } else {
                "no replacement"
            },
        );
        self.pending_changes.push(change);
    }

    /// Handles loading pages, navigation, and granting access to the compositor
    fn handle_request(&mut self) {
        #[derive(Debug)]
        enum Request {
            PipelineNamespace(PipelineNamespaceRequest),
            Script((PipelineId, FromScriptMsg)),
            BackgroundHangMonitor(HangMonitorAlert),
            Compositor(FromCompositorMsg),
            Layout(FromLayoutMsg),
            NetworkListener((PipelineId, FetchResponseMsg)),
            FromSWManager(SWManagerMsg),
            Timer(TimerSchedulerMsg),
        }

        // A timeout corresponding to the earliest scheduled timer event, if any.
        let scheduler_timeout = self
            .timer_scheduler
            .check_timers()
            .map(|timeout| after(timeout))
            .unwrap_or(never());

        // Get one incoming request.
        // This is one of the few places where the compositor is
        // allowed to panic. If one of the receiver.recv() calls
        // fails, it is because the matching sender has been
        // reclaimed, but this can't happen in normal execution
        // because the constellation keeps a pointer to the sender,
        // so it should never be reclaimed. A possible scenario in
        // which receiver.recv() fails is if some unsafe code
        // produces undefined behaviour, resulting in the destructor
        // being called. If this happens, there's not much we can do
        // other than panic.
        let request = select! {
            recv(self.namespace_receiver) -> msg => {
                msg.expect("Unexpected script channel panic in constellation").map(Request::PipelineNamespace)
            }
            recv(self.script_receiver) -> msg => {
                msg.expect("Unexpected script channel panic in constellation").map(Request::Script)
            }
            recv(self.background_hang_monitor_receiver) -> msg => {
                msg.expect("Unexpected BHM channel panic in constellation").map(Request::BackgroundHangMonitor)
            }
            recv(self.compositor_receiver) -> msg => {
                Ok(Request::Compositor(msg.expect("Unexpected compositor channel panic in constellation")))
            }
            recv(self.layout_receiver) -> msg => {
                msg.expect("Unexpected layout channel panic in constellation").map(Request::Layout)
            }
            recv(self.network_listener_receiver) -> msg => {
                Ok(Request::NetworkListener(
                    msg.expect("Unexpected network listener channel panic in constellation")
                ))
            }
            recv(self.swmanager_receiver) -> msg => {
                msg.expect("Unexpected SW channel panic in constellation").map(Request::FromSWManager)
            }
            recv(self.scheduler_receiver) -> msg => {
                msg.expect("Unexpected schedule channel panic in constellation").map(Request::Timer)
            }
            recv(scheduler_timeout) -> _ => {
                // Note: by returning, we go back to the top,
                // where check_timers will be called.
                return;
            },
        };

        let request = match request {
            Ok(request) => request,
            Err(err) => return error!("Deserialization failed ({}).", err),
        };

        match request {
            Request::PipelineNamespace(message) => {
                self.handle_request_for_pipeline_namespace(message)
            },
            Request::Compositor(message) => self.handle_request_from_compositor(message),
            Request::Script(message) => {
                self.handle_request_from_script(message);
            },
            Request::BackgroundHangMonitor(message) => {
                self.handle_request_from_background_hang_monitor(message);
            },
            Request::Layout(message) => {
                self.handle_request_from_layout(message);
            },
            Request::NetworkListener(message) => {
                self.handle_request_from_network_listener(message);
            },
            Request::FromSWManager(message) => {
                self.handle_request_from_swmanager(message);
            },
            Request::Timer(message) => {
                self.timer_scheduler.handle_timer_request(message);
            },
        }
    }

    fn handle_request_for_pipeline_namespace(&mut self, request: PipelineNamespaceRequest) {
        let PipelineNamespaceRequest(sender) = request;
        let _ = sender.send(self.next_pipeline_namespace_id());
    }

    fn handle_request_from_background_hang_monitor(&self, message: HangMonitorAlert) {
        match message {
            HangMonitorAlert::Profile(bytes) => self
                .embedder_proxy
                .send((None, EmbedderMsg::ReportProfile(bytes))),
            HangMonitorAlert::Hang(hang) => {
                // TODO: In case of a permanent hang being reported, add a "kill script" workflow,
                // via the embedder?
                warn!("Component hang alert: {:?}", hang);
            },
        }
    }

    fn handle_request_from_network_listener(&mut self, message: (PipelineId, FetchResponseMsg)) {
        let (id, message_) = message;
        let result = match self.pipelines.get(&id) {
            Some(pipeline) => {
                let msg = ConstellationControlMsg::NavigationResponse(id, message_);
                pipeline.event_loop.send(msg)
            },
            None => {
                return warn!("{}: Got fetch data after closure!", id);
            },
        };
        if let Err(e) = result {
            self.handle_send_error(id, e);
        }
    }

    fn handle_request_from_swmanager(&mut self, message: SWManagerMsg) {
        match message {
            SWManagerMsg::PostMessageToClient => {
                // TODO: implement posting a message to a SW client.
                // https://github.com/servo/servo/issues/24660
            },
        }
    }

    fn handle_request_from_compositor(&mut self, message: FromCompositorMsg) {
        trace!("Got compositor message: {:?}", message);
        match message {
            FromCompositorMsg::Exit => {
                self.handle_exit();
            },
            FromCompositorMsg::GetBrowsingContext(pipeline_id, response_sender) => {
                self.handle_get_browsing_context(pipeline_id, response_sender);
            },
            FromCompositorMsg::GetPipeline(browsing_context_id, response_sender) => {
                self.handle_get_pipeline(browsing_context_id, response_sender);
            },
            FromCompositorMsg::GetFocusTopLevelBrowsingContext(resp_chan) => {
                // The focused browsing context's top-level browsing context is
                // the active browser's id itself.
                let _ = resp_chan.send(self.active_browser_id);
            },
            FromCompositorMsg::Keyboard(key_event) => {
                self.handle_key_msg(key_event);
            },
            FromCompositorMsg::IMEDismissed => {
                self.handle_ime_dismissed();
            },
            // Perform a navigation previously requested by script, if approved by the embedder.
            // If there is already a pending page (self.pending_changes), it will not be overridden;
            // However, if the id is not encompassed by another change, it will be.
            FromCompositorMsg::AllowNavigationResponse(pipeline_id, allowed) => {
                let pending = self.pending_approval_navigations.remove(&pipeline_id);

                let top_level_browsing_context_id = match self.pipelines.get(&pipeline_id) {
                    Some(pipeline) => pipeline.top_level_browsing_context_id,
                    None => return warn!("{}: Attempted to navigate after closure", pipeline_id),
                };

                match pending {
                    Some((load_data, replace)) => {
                        if allowed {
                            self.load_url(
                                top_level_browsing_context_id,
                                pipeline_id,
                                load_data,
                                replace,
                            );
                        } else {
                            let pipeline_is_top_level_pipeline = self
                                .browsing_contexts
                                .get(&BrowsingContextId::from(top_level_browsing_context_id))
                                .map(|ctx| ctx.pipeline_id == pipeline_id)
                                .unwrap_or(false);
                            // If the navigation is refused, and this concerns an iframe,
                            // we need to take it out of it's "delaying-load-events-mode".
                            // https://html.spec.whatwg.org/multipage/#delaying-load-events-mode
                            if !pipeline_is_top_level_pipeline {
                                let msg = ConstellationControlMsg::StopDelayingLoadEventsMode(
                                    pipeline_id,
                                );
                                let result = match self.pipelines.get(&pipeline_id) {
                                    Some(pipeline) => pipeline.event_loop.send(msg),
                                    None => {
                                        return warn!(
                                            "{}: Attempted to navigate after closure",
                                            pipeline_id
                                        );
                                    },
                                };
                                if let Err(e) = result {
                                    self.handle_send_error(pipeline_id, e);
                                }
                            }
                        }
                    },
                    None => {
                        return warn!(
                            "{}: AllowNavigationResponse for unknown request",
                            pipeline_id
                        );
                    },
                };
            },
            FromCompositorMsg::ClearCache => {
                self.public_resource_threads.clear_cache();
                self.private_resource_threads.clear_cache();
            },
            // Load a new page from a typed url
            // If there is already a pending page (self.pending_changes), it will not be overridden;
            // However, if the id is not encompassed by another change, it will be.
            FromCompositorMsg::LoadUrl(top_level_browsing_context_id, url) => {
                let load_data = LoadData::new(
                    LoadOrigin::Constellation,
                    url,
                    None,
                    Referrer::NoReferrer,
                    None,
                    None,
                );
                let ctx_id = BrowsingContextId::from(top_level_browsing_context_id);
                let pipeline_id = match self.browsing_contexts.get(&ctx_id) {
                    Some(ctx) => ctx.pipeline_id,
                    None => {
                        return warn!(
                            "{}: LoadUrl for unknown browsing context",
                            top_level_browsing_context_id
                        );
                    },
                };
                // Since this is a top-level load, initiated by the embedder, go straight to load_url,
                // bypassing schedule_navigation.
                self.load_url(
                    top_level_browsing_context_id,
                    pipeline_id,
                    load_data,
                    HistoryEntryReplacement::Disabled,
                );
            },
            FromCompositorMsg::IsReadyToSaveImage(pipeline_states) => {
                let is_ready = self.handle_is_ready_to_save_image(pipeline_states);
                debug!("Ready to save image {:?}.", is_ready);
                if self.is_running_problem_test {
                    println!("got ready to save image query, result is {:?}", is_ready);
                }
                let is_ready = is_ready == ReadyToSave::Ready;
                self.compositor_proxy
                    .send(CompositorMsg::IsReadyToSaveImageReply(is_ready));
                if self.is_running_problem_test {
                    println!("sent response");
                }
            },
            // Create a new top level browsing context. Will use response_chan to return
            // the browsing context id.
            FromCompositorMsg::NewBrowser(url, top_level_browsing_context_id) => {
                self.handle_new_top_level_browsing_context(url, top_level_browsing_context_id);
            },
            // Close a top level browsing context.
            FromCompositorMsg::CloseBrowser(top_level_browsing_context_id) => {
                self.handle_close_top_level_browsing_context(top_level_browsing_context_id);
            },
            // Panic a top level browsing context.
            FromCompositorMsg::SendError(top_level_browsing_context_id, error) => {
                debug!("constellation got SendError message");
                if top_level_browsing_context_id.is_none() {
                    warn!("constellation got a SendError message without top level id");
                }
                self.handle_panic(top_level_browsing_context_id, error, None);
            },
            // Make the given top-level browsing context active.
            FromCompositorMsg::SelectBrowser(top_level_browsing_context_id) => {
                // self.send_frame_tree(top_level_browsing_context_id);
                self.handle_select_browser_msg(top_level_browsing_context_id);
            },
            // Handle a forward or back request
            FromCompositorMsg::TraverseHistory(top_level_browsing_context_id, direction) => {
                self.handle_traverse_history_msg(top_level_browsing_context_id, direction);
            },
            FromCompositorMsg::WindowSize(top_level_browsing_context_id, new_size, size_type) => {
                self.handle_window_size_msg(top_level_browsing_context_id, new_size, size_type);
            },
            FromCompositorMsg::TickAnimation(pipeline_id, tick_type) => {
                self.handle_tick_animation(pipeline_id, tick_type)
            },
            FromCompositorMsg::WebDriverCommand(command) => {
                self.handle_webdriver_msg(command);
            },
            FromCompositorMsg::Reload(top_level_browsing_context_id) => {
                self.handle_reload_msg(top_level_browsing_context_id);
            },
            FromCompositorMsg::LogEntry(top_level_browsing_context_id, thread_name, entry) => {
                self.handle_log_entry(top_level_browsing_context_id, thread_name, entry);
            },
            FromCompositorMsg::ForwardEvent(destination_pipeline_id, event) => {
                self.forward_event(destination_pipeline_id, event);
            },
            FromCompositorMsg::SetCursor(cursor) => self.handle_set_cursor_msg(cursor),
            FromCompositorMsg::EnableProfiler(rate, max_duration) => {
                for background_monitor_control_sender in &self.background_monitor_control_senders {
                    if let Err(e) = background_monitor_control_sender.send(
                        BackgroundHangMonitorControlMsg::EnableSampler(rate, max_duration),
                    ) {
                        warn!("error communicating with sampling profiler: {}", e);
                    }
                }
            },
            FromCompositorMsg::DisableProfiler => {
                for background_monitor_control_sender in &self.background_monitor_control_senders {
                    if let Err(e) = background_monitor_control_sender
                        .send(BackgroundHangMonitorControlMsg::DisableSampler)
                    {
                        warn!("error communicating with sampling profiler: {}", e);
                    }
                }
            },
            FromCompositorMsg::ExitFullScreen(top_level_browsing_context_id) => {
                self.handle_exit_fullscreen_msg(top_level_browsing_context_id);
            },
            FromCompositorMsg::MediaSessionAction(action) => {
                self.handle_media_session_action_msg(action);
            },
            FromCompositorMsg::ChangeBrowserVisibility(top_level_browsing_context_id, visible) => {
                self.handle_change_browser_visibility(top_level_browsing_context_id, visible);
            },
            FromCompositorMsg::ReadyToPresent(top_level_browsing_context_id) => {
                self.embedder_proxy.send((
                    Some(top_level_browsing_context_id),
                    EmbedderMsg::ReadyToPresent,
                ));
            },
        }
    }

    fn handle_request_from_script(&mut self, message: (PipelineId, FromScriptMsg)) {
        let (source_pipeline_id, content) = message;
        debug!(
            "{}: Message from pipeline: {:?}",
            source_pipeline_id, content,
        );

        let source_top_ctx_id = match self
            .pipelines
            .get(&source_pipeline_id)
            .map(|pipeline| pipeline.top_level_browsing_context_id)
        {
            None => return warn!("{}: ScriptMsg from closed pipeline", source_pipeline_id),
            Some(ctx) => ctx,
        };

        match content {
            FromScriptMsg::CompleteMessagePortTransfer(router_id, ports) => {
                self.handle_complete_message_port_transfer(router_id, ports);
            },
            FromScriptMsg::MessagePortTransferResult(router_id, succeeded, failed) => {
                self.handle_message_port_transfer_completed(router_id, succeeded);
                self.handle_message_port_transfer_failed(failed);
            },
            FromScriptMsg::RerouteMessagePort(port_id, task) => {
                self.handle_reroute_messageport(port_id, task);
            },
            FromScriptMsg::MessagePortShipped(port_id) => {
                self.handle_messageport_shipped(port_id);
            },
            FromScriptMsg::NewMessagePortRouter(router_id, ipc_sender) => {
                self.handle_new_messageport_router(router_id, ipc_sender);
            },
            FromScriptMsg::RemoveMessagePortRouter(router_id) => {
                self.handle_remove_messageport_router(router_id);
            },
            FromScriptMsg::NewMessagePort(router_id, port_id) => {
                self.handle_new_messageport(router_id, port_id);
            },
            FromScriptMsg::RemoveMessagePort(port_id) => {
                self.handle_remove_messageport(port_id);
            },
            FromScriptMsg::EntanglePorts(port1, port2) => {
                self.handle_entangle_messageports(port1, port2);
            },
            FromScriptMsg::NewBroadcastChannelRouter(router_id, response_sender, origin) => {
                self.handle_new_broadcast_channel_router(
                    source_pipeline_id,
                    router_id,
                    response_sender,
                    origin,
                );
            },
            FromScriptMsg::NewBroadcastChannelNameInRouter(router_id, channel_name, origin) => {
                self.handle_new_broadcast_channel_name_in_router(
                    source_pipeline_id,
                    router_id,
                    channel_name,
                    origin,
                );
            },
            FromScriptMsg::RemoveBroadcastChannelNameInRouter(router_id, channel_name, origin) => {
                self.handle_remove_broadcast_channel_name_in_router(
                    source_pipeline_id,
                    router_id,
                    channel_name,
                    origin,
                );
            },
            FromScriptMsg::RemoveBroadcastChannelRouter(router_id, origin) => {
                self.handle_remove_broadcast_channel_router(source_pipeline_id, router_id, origin);
            },
            FromScriptMsg::ScheduleBroadcast(router_id, message) => {
                self.handle_schedule_broadcast(source_pipeline_id, router_id, message);
            },
            FromScriptMsg::ForwardToEmbedder(embedder_msg) => {
                self.embedder_proxy
                    .send((Some(source_top_ctx_id), embedder_msg));
            },
            FromScriptMsg::PipelineExited => {
                self.handle_pipeline_exited(source_pipeline_id);
            },
            FromScriptMsg::DiscardDocument => {
                self.handle_discard_document(source_top_ctx_id, source_pipeline_id);
            },
            FromScriptMsg::DiscardTopLevelBrowsingContext => {
                self.handle_close_top_level_browsing_context(source_top_ctx_id);
            },

            FromScriptMsg::InitiateNavigateRequest(req_init, cancel_chan) => {
                self.handle_navigate_request(source_pipeline_id, req_init, cancel_chan);
            },
            FromScriptMsg::ScriptLoadedURLInIFrame(load_info) => {
                self.handle_script_loaded_url_in_iframe_msg(load_info);
            },
            FromScriptMsg::ScriptNewIFrame(load_info, response_sender) => {
                self.handle_script_new_iframe(load_info, response_sender);
            },
            FromScriptMsg::ScriptNewAuxiliary(load_info, response_sender) => {
                self.handle_script_new_auxiliary(load_info, response_sender);
            },
            FromScriptMsg::ChangeRunningAnimationsState(animation_state) => {
                self.handle_change_running_animations_state(source_pipeline_id, animation_state)
            },
            // Ask the embedder for permission to load a new page.
            FromScriptMsg::LoadUrl(load_data, replace) => {
                self.schedule_navigation(source_top_ctx_id, source_pipeline_id, load_data, replace);
            },
            FromScriptMsg::AbortLoadUrl => {
                self.handle_abort_load_url_msg(source_pipeline_id);
            },
            // A page loaded has completed all parsing, script, and reflow messages have been sent.
            FromScriptMsg::LoadComplete => {
                self.handle_load_complete_msg(source_top_ctx_id, source_pipeline_id)
            },
            // Handle navigating to a fragment
            FromScriptMsg::NavigatedToFragment(new_url, replacement_enabled) => {
                self.handle_navigated_to_fragment(source_pipeline_id, new_url, replacement_enabled);
            },
            // Handle a forward or back request
            FromScriptMsg::TraverseHistory(direction) => {
                self.handle_traverse_history_msg(source_top_ctx_id, direction);
            },
            // Handle a push history state request.
            FromScriptMsg::PushHistoryState(history_state_id, url) => {
                self.handle_push_history_state_msg(source_pipeline_id, history_state_id, url);
            },
            FromScriptMsg::ReplaceHistoryState(history_state_id, url) => {
                self.handle_replace_history_state_msg(source_pipeline_id, history_state_id, url);
            },
            // Handle a joint session history length request.
            FromScriptMsg::JointSessionHistoryLength(response_sender) => {
                self.handle_joint_session_history_length(source_top_ctx_id, response_sender);
            },
            // Notification that the new document is ready to become active
            FromScriptMsg::ActivateDocument => {
                self.handle_activate_document_msg(source_pipeline_id);
            },
            // Update pipeline url after redirections
            FromScriptMsg::SetFinalUrl(final_url) => {
                // The script may have finished loading after we already started shutting down.
                if let Some(ref mut pipeline) = self.pipelines.get_mut(&source_pipeline_id) {
                    pipeline.url = final_url;
                } else {
                    warn!("constellation got set final url message for dead pipeline");
                }
            },
            FromScriptMsg::PostMessage {
                target: browsing_context_id,
                source: source_pipeline_id,
                target_origin: origin,
                source_origin,
                data,
            } => {
                self.handle_post_message_msg(
                    browsing_context_id,
                    source_pipeline_id,
                    origin,
                    source_origin,
                    data,
                );
            },
            FromScriptMsg::Focus => {
                self.handle_focus_msg(source_pipeline_id);
            },
            FromScriptMsg::VisibilityChangeComplete(is_visible) => {
                self.handle_visibility_change_complete(source_pipeline_id, is_visible);
            },
            FromScriptMsg::RemoveIFrame(browsing_context_id, response_sender) => {
                let removed_pipeline_ids = self.handle_remove_iframe_msg(browsing_context_id);
                if let Err(e) = response_sender.send(removed_pipeline_ids) {
                    warn!("Error replying to remove iframe ({})", e);
                }
            },
            FromScriptMsg::CreateCanvasPaintThread(size, response_sender) => {
                self.handle_create_canvas_paint_thread_msg(size, response_sender)
            },
            FromScriptMsg::SetDocumentState(state) => {
                self.document_states.insert(source_pipeline_id, state);
            },
            FromScriptMsg::GetClientWindow(response_sender) => {
                self.compositor_proxy
                    .send(CompositorMsg::GetClientWindow(response_sender));
            },
            FromScriptMsg::GetScreenSize(response_sender) => {
                self.compositor_proxy
                    .send(CompositorMsg::GetScreenSize(response_sender));
            },
            FromScriptMsg::GetScreenAvailSize(response_sender) => {
                self.compositor_proxy
                    .send(CompositorMsg::GetScreenAvailSize(response_sender));
            },
            FromScriptMsg::LogEntry(thread_name, entry) => {
                self.handle_log_entry(Some(source_top_ctx_id), thread_name, entry);
            },
            FromScriptMsg::TouchEventProcessed(result) => self
                .compositor_proxy
                .send(CompositorMsg::TouchEventProcessed(result)),
            FromScriptMsg::GetBrowsingContextInfo(pipeline_id, response_sender) => {
                let result = self
                    .pipelines
                    .get(&pipeline_id)
                    .and_then(|pipeline| self.browsing_contexts.get(&pipeline.browsing_context_id))
                    .map(|ctx| (ctx.id, ctx.parent_pipeline_id));
                if let Err(e) = response_sender.send(result) {
                    warn!(
                        "Sending reply to get browsing context info failed ({:?}).",
                        e
                    );
                }
            },
            FromScriptMsg::GetTopForBrowsingContext(browsing_context_id, response_sender) => {
                let result = self
                    .browsing_contexts
                    .get(&browsing_context_id)
                    .and_then(|bc| Some(bc.top_level_id));
                if let Err(e) = response_sender.send(result) {
                    warn!(
                        "Sending reply to get top for browsing context info failed ({:?}).",
                        e
                    );
                }
            },
            FromScriptMsg::GetChildBrowsingContextId(
                browsing_context_id,
                index,
                response_sender,
            ) => {
                let result = self
                    .browsing_contexts
                    .get(&browsing_context_id)
                    .and_then(|bc| self.pipelines.get(&bc.pipeline_id))
                    .and_then(|pipeline| pipeline.children.get(index))
                    .map(|maybe_bcid| *maybe_bcid);
                if let Err(e) = response_sender.send(result) {
                    warn!(
                        "Sending reply to get child browsing context ID failed ({:?}).",
                        e
                    );
                }
            },
            FromScriptMsg::ScheduleJob(job) => {
                self.handle_schedule_serviceworker_job(source_pipeline_id, job);
            },
            FromScriptMsg::ForwardDOMMessage(msg_vec, scope_url) => {
                if let Some(mgr) = self.sw_managers.get(&scope_url.origin()) {
                    let _ = mgr.send(ServiceWorkerMsg::ForwardDOMMessage(msg_vec, scope_url));
                } else {
                    warn!("Unable to forward DOMMessage for postMessage call");
                }
            },
            FromScriptMsg::BroadcastStorageEvent(storage, url, key, old_value, new_value) => {
                self.handle_broadcast_storage_event(
                    source_pipeline_id,
                    storage,
                    url,
                    key,
                    old_value,
                    new_value,
                );
            },
            FromScriptMsg::MediaSessionEvent(pipeline_id, event) => {
                // Unlikely at this point, but we may receive events coming from
                // different media sessions, so we set the active media session based
                // on Playing events.
                // The last media session claiming to be in playing state is set to
                // the active media session.
                // Events coming from inactive media sessions are discarded.
                if self.active_media_session.is_some() {
                    match event {
                        MediaSessionEvent::PlaybackStateChange(ref state) => {
                            match state {
                                MediaSessionPlaybackState::Playing |
                                MediaSessionPlaybackState::Paused => (),
                                _ => return,
                            };
                        },
                        _ => (),
                    };
                }
                self.active_media_session = Some(pipeline_id);
                self.embedder_proxy.send((
                    Some(source_top_ctx_id),
                    EmbedderMsg::MediaSessionEvent(event),
                ));
            },
            FromScriptMsg::RequestAdapter(response_sender, options, ids) => self
                .handle_wgpu_request(
                    source_pipeline_id,
                    BrowsingContextId::from(source_top_ctx_id),
                    FromScriptMsg::RequestAdapter(response_sender, options, ids),
                ),
            FromScriptMsg::GetWebGPUChan(response_sender) => self.handle_wgpu_request(
                source_pipeline_id,
                BrowsingContextId::from(source_top_ctx_id),
                FromScriptMsg::GetWebGPUChan(response_sender),
            ),
            FromScriptMsg::TitleChanged(pipeline, title) => {
                if let Some(pipeline) = self.pipelines.get_mut(&pipeline) {
                    pipeline.title = title;
                }
            },
        }
    }

    /// Check the origin of a message against that of the pipeline it came from.
    /// Note: this is still limited as a security check,
    /// see https://github.com/servo/servo/issues/11722
    fn check_origin_against_pipeline(
        &self,
        pipeline_id: &PipelineId,
        origin: &ImmutableOrigin,
    ) -> Result<(), ()> {
        let pipeline_origin = match self.pipelines.get(&pipeline_id) {
            Some(pipeline) => pipeline.load_data.url.origin(),
            None => {
                warn!("Received message from closed or unknown pipeline.");
                return Err(());
            },
        };
        if &pipeline_origin == origin {
            return Ok(());
        }
        Err(())
    }

    /// Broadcast a message via routers in various event-loops.
    fn handle_schedule_broadcast(
        &self,
        pipeline_id: PipelineId,
        router_id: BroadcastChannelRouterId,
        message: BroadcastMsg,
    ) {
        if self
            .check_origin_against_pipeline(&pipeline_id, &message.origin)
            .is_err()
        {
            return warn!(
                "Attempt to schedule broadcast from an origin not matching the origin of the msg."
            );
        }
        if let Some(channels) = self.broadcast_channels.get(&message.origin) {
            let routers = match channels.get(&message.channel_name) {
                Some(routers) => routers,
                None => return warn!("Broadcast to channel name without active routers."),
            };
            for router in routers {
                // Exclude the sender of the broadcast.
                // Broadcasting locally is done at the point of sending.
                if router == &router_id {
                    continue;
                }

                if let Some(broadcast_ipc_sender) = self.broadcast_routers.get(&router) {
                    if broadcast_ipc_sender.send(message.clone()).is_err() {
                        warn!("Failed to broadcast message to router: {:?}", router);
                    }
                } else {
                    warn!("No sender for broadcast router: {:?}", router);
                }
            }
        } else {
            warn!(
                "Attempt to schedule a broadcast for an origin without routers {:?}",
                message.origin
            );
        }
    }

    /// Remove a channel-name for a given broadcast router.
    fn handle_remove_broadcast_channel_name_in_router(
        &mut self,
        pipeline_id: PipelineId,
        router_id: BroadcastChannelRouterId,
        channel_name: String,
        origin: ImmutableOrigin,
    ) {
        if self
            .check_origin_against_pipeline(&pipeline_id, &origin)
            .is_err()
        {
            return warn!("Attempt to remove channel name from an unexpected origin.");
        }
        if let Some(channels) = self.broadcast_channels.get_mut(&origin) {
            let is_empty = if let Some(routers) = channels.get_mut(&channel_name) {
                routers.retain(|router| router != &router_id);
                routers.is_empty()
            } else {
                return warn!(
                    "Multiple attempts to remove name for broadcast-channel {:?} at {:?}",
                    channel_name, origin
                );
            };
            if is_empty {
                channels.remove(&channel_name);
            }
        } else {
            warn!(
                "Attempt to remove a channel-name for an origin without channels {:?}",
                origin
            );
        }
    }

    /// Note a new channel-name relevant to a given broadcast router.
    fn handle_new_broadcast_channel_name_in_router(
        &mut self,
        pipeline_id: PipelineId,
        router_id: BroadcastChannelRouterId,
        channel_name: String,
        origin: ImmutableOrigin,
    ) {
        if self
            .check_origin_against_pipeline(&pipeline_id, &origin)
            .is_err()
        {
            return warn!("Attempt to add channel name from an unexpected origin.");
        }
        let channels = self
            .broadcast_channels
            .entry(origin)
            .or_insert_with(HashMap::new);

        let routers = channels.entry(channel_name).or_insert_with(Vec::new);

        routers.push(router_id);
    }

    /// Remove a broadcast router.
    fn handle_remove_broadcast_channel_router(
        &mut self,
        pipeline_id: PipelineId,
        router_id: BroadcastChannelRouterId,
        origin: ImmutableOrigin,
    ) {
        if self
            .check_origin_against_pipeline(&pipeline_id, &origin)
            .is_err()
        {
            return warn!("Attempt to remove broadcast router from an unexpected origin.");
        }
        if self.broadcast_routers.remove(&router_id).is_none() {
            warn!("Attempt to remove unknown broadcast-channel router.");
        }
    }

    /// Add a new broadcast router.
    fn handle_new_broadcast_channel_router(
        &mut self,
        pipeline_id: PipelineId,
        router_id: BroadcastChannelRouterId,
        broadcast_ipc_sender: IpcSender<BroadcastMsg>,
        origin: ImmutableOrigin,
    ) {
        if self
            .check_origin_against_pipeline(&pipeline_id, &origin)
            .is_err()
        {
            return warn!("Attempt to add broadcast router from an unexpected origin.");
        }
        if self
            .broadcast_routers
            .insert(router_id, broadcast_ipc_sender)
            .is_some()
        {
            warn!("Multple attempt to add broadcast-channel router.");
        }
    }

    fn handle_wgpu_request(
        &mut self,
        source_pipeline_id: PipelineId,
        browsing_context_id: BrowsingContextId,
        request: FromScriptMsg,
    ) {
        let browsing_context_group_id = match self.browsing_contexts.get(&browsing_context_id) {
            Some(bc) => &bc.bc_group_id,
            None => return warn!("Browsing context not found"),
        };
        let source_pipeline = match self.pipelines.get(&source_pipeline_id) {
            Some(pipeline) => pipeline,
            None => return warn!("{}: ScriptMsg from closed pipeline", source_pipeline_id),
        };
        let host = match reg_host(&source_pipeline.url) {
            Some(host) => host,
            None => return warn!("Invalid host url"),
        };
        let browsing_context_group = if let Some(bcg) = self
            .browsing_context_group_set
            .get_mut(&browsing_context_group_id)
        {
            bcg
        } else {
            return warn!("Browsing context group not found");
        };
        let webgpu_chan = match browsing_context_group.webgpus.entry(host) {
            Entry::Vacant(v) => v
                .insert(
                    match WebGPU::new(
                        self.webrender_wgpu.webrender_api.create_sender(),
                        self.webrender_document,
                        self.webrender_wgpu.webrender_external_images.clone(),
                        self.webrender_wgpu.wgpu_image_map.clone(),
                    ) {
                        Some(webgpu) => {
                            let msg = ConstellationControlMsg::SetWebGPUPort(webgpu.1);
                            if let Err(e) = source_pipeline.event_loop.send(msg) {
                                warn!(
                                    "{}: Failed to send SetWebGPUPort to pipeline ({:?})",
                                    source_pipeline_id, e
                                );
                            }
                            webgpu.0
                        },
                        None => {
                            return warn!("Failed to create new WebGPU thread");
                        },
                    },
                )
                .clone(),
            Entry::Occupied(o) => o.get().clone(),
        };
        match request {
            FromScriptMsg::RequestAdapter(response_sender, options, ids) => {
                let adapter_request = WebGPURequest::RequestAdapter {
                    sender: response_sender,
                    options,
                    ids,
                };
                if webgpu_chan.0.send((None, adapter_request)).is_err() {
                    return warn!("Failed to send request adapter message on WebGPU channel");
                }
            },
            FromScriptMsg::GetWebGPUChan(response_sender) => {
                if response_sender.send(webgpu_chan).is_err() {
                    return warn!(
                        "{}: Failed to send WebGPU channel to pipeline",
                        source_pipeline_id
                    );
                }
            },
            _ => return warn!("Wrong message type in handle_wgpu_request"),
        }
    }

    fn handle_request_from_layout(&mut self, message: FromLayoutMsg) {
        debug!("Got layout message: {:?}", message);
        match message {
            // Layout sends new sizes for all subframes. This needs to be reflected by all
            // frame trees in the navigation context containing the subframe.
            FromLayoutMsg::IFrameSizes(iframe_sizes) => {
                self.handle_iframe_size_msg(iframe_sizes);
            },
            FromLayoutMsg::PendingPaintMetric(pipeline_id, epoch) => {
                self.handle_pending_paint_metric(pipeline_id, epoch);
            },
        }
    }

    fn handle_message_port_transfer_completed(
        &mut self,
        router_id: Option<MessagePortRouterId>,
        ports: Vec<MessagePortId>,
    ) {
        let router_id = match router_id {
            Some(router_id) => router_id,
            None => {
                if !ports.is_empty() {
                    warn!("Constellation unable to process port transfer successes, since no router id was received");
                }
                return;
            },
        };
        for port_id in ports.into_iter() {
            let mut entry = match self.message_ports.entry(port_id) {
                Entry::Vacant(_) => {
                    warn!(
                        "Constellation received a port transfer completed msg for unknown messageport {:?}",
                        port_id
                    );
                    continue;
                },
                Entry::Occupied(entry) => entry,
            };
            match entry.get().state {
                TransferState::EntangledRemoved => {
                    // If the entangled port has been removed while this one was in-transfer,
                    // remove it now.
                    if let Some(ipc_sender) = self.message_port_routers.get(&router_id) {
                        let _ = ipc_sender.send(MessagePortMsg::RemoveMessagePort(port_id));
                    } else {
                        warn!("No message-port sender for {:?}", router_id);
                    }
                    entry.remove_entry();
                    continue;
                },
                TransferState::CompletionInProgress(expected_router_id) => {
                    // Here, the transfer was normally completed.

                    if expected_router_id != router_id {
                        return warn!(
                            "Transfer completed by an unexpected router: {:?}",
                            router_id
                        );
                    }
                    // Update the state to managed.
                    let new_info = MessagePortInfo {
                        state: TransferState::Managed(router_id),
                        entangled_with: entry.get().entangled_with,
                    };
                    entry.insert(new_info);
                },
                _ => warn!("Constellation received unexpected port transfer completed message"),
            }
        }
    }

    fn handle_message_port_transfer_failed(
        &mut self,
        ports: HashMap<MessagePortId, VecDeque<PortMessageTask>>,
    ) {
        for (port_id, mut previous_buffer) in ports.into_iter() {
            let entry = match self.message_ports.remove(&port_id) {
                None => {
                    warn!(
                        "Constellation received a port transfer completed msg for unknown messageport {:?}",
                        port_id
                    );
                    continue;
                },
                Some(entry) => entry,
            };
            let new_info = match entry.state {
                TransferState::EntangledRemoved => {
                    // If the entangled port has been removed while this one was in-transfer,
                    // just drop it.
                    continue;
                },
                TransferState::CompletionFailed(mut current_buffer) => {
                    // The transfer failed,
                    // and now the global has returned us the buffer we previously sent.
                    // So the next update is back to a "normal" transfer in progress.

                    // Tasks in the previous buffer are older,
                    // hence need to be added to the front of the current one.
                    while let Some(task) = previous_buffer.pop_back() {
                        current_buffer.push_front(task);
                    }
                    // Update the state to transfer-in-progress.
                    MessagePortInfo {
                        state: TransferState::TransferInProgress(current_buffer),
                        entangled_with: entry.entangled_with,
                    }
                },
                TransferState::CompletionRequested(target_router_id, mut current_buffer) => {
                    // Here, before the global who failed the last transfer could return us the buffer,
                    // another global already sent us a request to complete a new transfer.
                    // So we use the returned buffer to update
                    // the current-buffer(of new incoming messages),
                    // and we send everything to the global
                    // who is waiting for completion of the current transfer.

                    // Tasks in the previous buffer are older,
                    // hence need to be added to the front of the current one.
                    while let Some(task) = previous_buffer.pop_back() {
                        current_buffer.push_front(task);
                    }
                    // Forward the buffered message-queue to complete the current transfer.
                    if let Some(ipc_sender) = self.message_port_routers.get(&target_router_id) {
                        if ipc_sender
                            .send(MessagePortMsg::CompletePendingTransfer(
                                port_id,
                                current_buffer,
                            ))
                            .is_err()
                        {
                            warn!("Constellation failed to send complete port transfer response.");
                        }
                    } else {
                        warn!("No message-port sender for {:?}", target_router_id);
                    }

                    // Update the state to completion-in-progress.
                    MessagePortInfo {
                        state: TransferState::CompletionInProgress(target_router_id),
                        entangled_with: entry.entangled_with,
                    }
                },
                _ => {
                    warn!("Unexpected port transfer failed message received");
                    continue;
                },
            };
            self.message_ports.insert(port_id, new_info);
        }
    }

    fn handle_complete_message_port_transfer(
        &mut self,
        router_id: MessagePortRouterId,
        ports: Vec<MessagePortId>,
    ) {
        let mut response = HashMap::new();
        for port_id in ports.into_iter() {
            let entry = match self.message_ports.remove(&port_id) {
                None => {
                    warn!(
                        "Constellation asked to complete transfer for unknown messageport {:?}",
                        port_id
                    );
                    continue;
                },
                Some(entry) => entry,
            };
            let new_info = match entry.state {
                TransferState::EntangledRemoved => {
                    // If the entangled port has been removed while this one was in-transfer,
                    // remove it now.
                    if let Some(ipc_sender) = self.message_port_routers.get(&router_id) {
                        let _ = ipc_sender.send(MessagePortMsg::RemoveMessagePort(port_id));
                    } else {
                        warn!("No message-port sender for {:?}", router_id);
                    }
                    continue;
                },
                TransferState::TransferInProgress(buffer) => {
                    response.insert(port_id, buffer);

                    // If the port was in transfer, and a global is requesting completion,
                    // we note the start of the completion.
                    MessagePortInfo {
                        state: TransferState::CompletionInProgress(router_id),
                        entangled_with: entry.entangled_with,
                    }
                },
                TransferState::CompletionFailed(buffer) |
                TransferState::CompletionRequested(_, buffer) => {
                    // If the completion had already failed,
                    // this is a request coming from a global to complete a new transfer,
                    // but we're still awaiting the return of the buffer
                    // from the first global who failed.
                    //
                    // So we note the request from the new global,
                    // and continue to buffer incoming messages
                    // and wait for the buffer used in the previous transfer to be returned.
                    //
                    // If another global requests completion in the CompletionRequested state,
                    // we simply swap the target router-id for the new one,
                    // keeping the buffer.
                    MessagePortInfo {
                        state: TransferState::CompletionRequested(router_id, buffer),
                        entangled_with: entry.entangled_with,
                    }
                },
                _ => {
                    warn!("Unexpected complete port transfer message received");
                    continue;
                },
            };
            self.message_ports.insert(port_id, new_info);
        }

        if !response.is_empty() {
            // Forward the buffered message-queue.
            if let Some(ipc_sender) = self.message_port_routers.get(&router_id) {
                if ipc_sender
                    .send(MessagePortMsg::CompleteTransfer(response))
                    .is_err()
                {
                    warn!("Constellation failed to send complete port transfer response.");
                }
            } else {
                warn!("No message-port sender for {:?}", router_id);
            }
        }
    }

    fn handle_reroute_messageport(&mut self, port_id: MessagePortId, task: PortMessageTask) {
        let info = match self.message_ports.get_mut(&port_id) {
            Some(info) => info,
            None => {
                return warn!(
                    "Constellation asked to re-route msg to unknown messageport {:?}",
                    port_id
                )
            },
        };
        match &mut info.state {
            TransferState::Managed(router_id) | TransferState::CompletionInProgress(router_id) => {
                // In both the managed and completion of a transfer case, we forward the message.
                // Note that in both cases, if the port is transferred before the message is handled,
                // it will be sent back here and buffered while the transfer is ongoing.
                if let Some(ipc_sender) = self.message_port_routers.get(&router_id) {
                    let _ = ipc_sender.send(MessagePortMsg::NewTask(port_id, task));
                } else {
                    warn!("No message-port sender for {:?}", router_id);
                }
            },
            TransferState::TransferInProgress(queue) => queue.push_back(task),
            TransferState::CompletionFailed(queue) => queue.push_back(task),
            TransferState::CompletionRequested(_, queue) => queue.push_back(task),
            TransferState::EntangledRemoved => warn!(
                "Messageport received a message, but entangled has alread been removed {:?}",
                port_id
            ),
        }
    }

    fn handle_messageport_shipped(&mut self, port_id: MessagePortId) {
        if let Some(info) = self.message_ports.get_mut(&port_id) {
            match info.state {
                TransferState::Managed(_) => {
                    // If shipped while managed, note the start of a transfer.
                    info.state = TransferState::TransferInProgress(VecDeque::new());
                },
                TransferState::CompletionInProgress(_) => {
                    // If shipped while completion of a transfer was in progress,
                    // the completion failed.
                    // This will be followed by a MessagePortTransferFailed message,
                    // containing the buffer we previously sent.
                    info.state = TransferState::CompletionFailed(VecDeque::new());
                },
                _ => warn!("Unexpected messageport shipped received"),
            }
        } else {
            warn!(
                "Constellation asked to mark unknown messageport as shipped {:?}",
                port_id
            );
        }
    }

    fn handle_new_messageport_router(
        &mut self,
        router_id: MessagePortRouterId,
        message_port_ipc_sender: IpcSender<MessagePortMsg>,
    ) {
        self.message_port_routers
            .insert(router_id, message_port_ipc_sender);
    }

    fn handle_remove_messageport_router(&mut self, router_id: MessagePortRouterId) {
        self.message_port_routers.remove(&router_id);
    }

    fn handle_new_messageport(&mut self, router_id: MessagePortRouterId, port_id: MessagePortId) {
        match self.message_ports.entry(port_id) {
            // If it's a new port, we should not know about it.
            Entry::Occupied(_) => warn!(
                "Constellation asked to start tracking an existing messageport {:?}",
                port_id
            ),
            Entry::Vacant(entry) => {
                let info = MessagePortInfo {
                    state: TransferState::Managed(router_id),
                    entangled_with: None,
                };
                entry.insert(info);
            },
        }
    }

    fn handle_remove_messageport(&mut self, port_id: MessagePortId) {
        let entangled = match self.message_ports.remove(&port_id) {
            Some(info) => info.entangled_with,
            None => {
                return warn!(
                    "Constellation asked to remove unknown messageport {:?}",
                    port_id
                );
            },
        };
        let entangled_id = match entangled {
            Some(id) => id,
            None => return,
        };
        let info = match self.message_ports.get_mut(&entangled_id) {
            Some(info) => info,
            None => {
                return warn!(
                    "Constellation asked to remove unknown entangled messageport {:?}",
                    entangled_id
                )
            },
        };
        let router_id = match info.state {
            TransferState::EntangledRemoved => return warn!(
                "Constellation asked to remove entangled messageport by a port that was already removed {:?}",
                port_id
            ),
            TransferState::TransferInProgress(_) |
            TransferState::CompletionInProgress(_) |
            TransferState::CompletionFailed(_) |
            TransferState::CompletionRequested(_, _) => {
                // Note: since the port is in-transer, we don't have a router to send it a message
                // to let it know that its entangled port has been removed.
                // Hence we mark it so that it will be messaged and removed once the transfer completes.
                info.state = TransferState::EntangledRemoved;
                return;
            },
            TransferState::Managed(router_id) => router_id,
        };
        if let Some(sender) = self.message_port_routers.get(&router_id) {
            let _ = sender.send(MessagePortMsg::RemoveMessagePort(entangled_id));
        } else {
            warn!("No message-port sender for {:?}", router_id);
        }
    }

    fn handle_entangle_messageports(&mut self, port1: MessagePortId, port2: MessagePortId) {
        if let Some(info) = self.message_ports.get_mut(&port1) {
            info.entangled_with = Some(port2);
        } else {
            warn!(
                "Constellation asked to entangle unknown messageport: {:?}",
                port1
            );
        }
        if let Some(info) = self.message_ports.get_mut(&port2) {
            info.entangled_with = Some(port1);
        } else {
            warn!(
                "Constellation asked to entangle unknown messageport: {:?}",
                port2
            );
        }
    }

    /// <https://w3c.github.io/ServiceWorker/#schedule-job-algorithm>
    /// and
    /// <https://w3c.github.io/ServiceWorker/#dfn-job-queue>
    ///
    /// The Job Queue is essentially the channel to a SW manager,
    /// which are scoped per origin.
    fn handle_schedule_serviceworker_job(&mut self, pipeline_id: PipelineId, job: Job) {
        let origin = job.scope_url.origin();

        if self
            .check_origin_against_pipeline(&pipeline_id, &origin)
            .is_err()
        {
            return warn!(
                "Attempt to schedule a serviceworker job from an origin not matching the origin of the job."
            );
        }

        // This match is equivalent to Entry.or_insert_with but allows for early return.
        let sw_manager = match self.sw_managers.entry(origin.clone()) {
            Entry::Occupied(entry) => entry.into_mut(),
            Entry::Vacant(entry) => {
                let (own_sender, receiver) = ipc::channel().expect("Failed to create IPC channel!");

                let sw_senders = SWManagerSenders {
                    swmanager_sender: self.swmanager_ipc_sender.clone(),
                    resource_sender: self.public_resource_threads.sender(),
                    own_sender: own_sender.clone(),
                    receiver,
                };
                let content = ServiceWorkerUnprivilegedContent::new(sw_senders, origin);

                if opts::multiprocess() {
                    if content.spawn_multiprocess().is_err() {
                        return warn!("Failed to spawn process for SW manager.");
                    }
                } else {
                    content.start::<SWF>();
                }
                entry.insert(own_sender)
            },
        };
        let _ = sw_manager.send(ServiceWorkerMsg::ScheduleJob(job));
    }

    fn handle_broadcast_storage_event(
        &self,
        pipeline_id: PipelineId,
        storage: StorageType,
        url: ServoUrl,
        key: Option<String>,
        old_value: Option<String>,
        new_value: Option<String>,
    ) {
        let origin = url.origin();
        for pipeline in self.pipelines.values() {
            if (pipeline.id != pipeline_id) && (pipeline.url.origin() == origin) {
                let msg = ConstellationControlMsg::DispatchStorageEvent(
                    pipeline.id,
                    storage,
                    url.clone(),
                    key.clone(),
                    old_value.clone(),
                    new_value.clone(),
                );
                if let Err(err) = pipeline.event_loop.send(msg) {
                    warn!(
                        "{}: Failed to broadcast storage event to pipeline ({:?}).",
                        pipeline.id, err
                    );
                }
            }
        }
    }

    fn handle_exit(&mut self) {
        // TODO: add a timer, which forces shutdown if threads aren't responsive.
        if self.shutting_down {
            return;
        }
        self.shutting_down = true;

        self.mem_profiler_chan.send(mem::ProfilerMsg::Exit);

        // Tell all BHMs to exit,
        // and to ensure their monitored components exit
        // even when currently hanging(on JS or sync XHR).
        // This must be done before starting the process of closing all pipelines.
        for chan in &self.background_monitor_control_senders {
            let (exit_ipc_sender, exit_ipc_receiver) =
                ipc::channel().expect("Failed to create IPC channel!");
            if let Err(e) = chan.send(BackgroundHangMonitorControlMsg::Exit(exit_ipc_sender)) {
                warn!("error communicating with bhm: {}", e);
                continue;
            }
            if exit_ipc_receiver.recv().is_err() {
                warn!("Failed to receive exit confirmation from BHM.");
            }
        }

        // Close the top-level browsing contexts
        let browsing_context_ids: Vec<BrowsingContextId> = self
            .browsing_contexts
            .values()
            .filter(|browsing_context| browsing_context.is_top_level())
            .map(|browsing_context| browsing_context.id)
            .collect();
        for browsing_context_id in browsing_context_ids {
            debug!(
                "{}: Removing top-level browsing context",
                browsing_context_id
            );
            self.close_browsing_context(browsing_context_id, ExitPipelineMode::Normal);
        }

        // Close any pending changes and pipelines
        while let Some(pending) = self.pending_changes.pop() {
            debug!(
                "{}: Removing pending browsing context",
                pending.browsing_context_id
            );
            self.close_browsing_context(pending.browsing_context_id, ExitPipelineMode::Normal);
            debug!("{}: Removing pending pipeline", pending.new_pipeline_id);
            self.close_pipeline(
                pending.new_pipeline_id,
                DiscardBrowsingContext::Yes,
                ExitPipelineMode::Normal,
            );
        }

        // In case there are browsing contexts which weren't attached, we close them.
        let browsing_context_ids: Vec<BrowsingContextId> =
            self.browsing_contexts.keys().cloned().collect();
        for browsing_context_id in browsing_context_ids {
            debug!(
                "{}: Removing detached browsing context",
                browsing_context_id
            );
            self.close_browsing_context(browsing_context_id, ExitPipelineMode::Normal);
        }

        // In case there are pipelines which weren't attached to the pipeline tree, we close them.
        let pipeline_ids: Vec<PipelineId> = self.pipelines.keys().cloned().collect();
        for pipeline_id in pipeline_ids {
            debug!("{}: Removing detached pipeline", pipeline_id);
            self.close_pipeline(
                pipeline_id,
                DiscardBrowsingContext::Yes,
                ExitPipelineMode::Normal,
            );
        }
    }

    fn handle_shutdown(&mut self) {
        // At this point, there are no active pipelines,
        // so we can safely block on other threads, without worrying about deadlock.
        // Channels to receive signals when threads are done exiting.
        let (core_ipc_sender, core_ipc_receiver) =
            ipc::channel().expect("Failed to create IPC channel!");
        let (storage_ipc_sender, storage_ipc_receiver) =
            ipc::channel().expect("Failed to create IPC channel!");

        debug!("Exiting core resource threads.");
        if let Err(e) = self
            .public_resource_threads
            .send(net_traits::CoreResourceMsg::Exit(core_ipc_sender))
        {
            warn!("Exit resource thread failed ({})", e);
        }

        if let Some(ref chan) = self.devtools_sender {
            debug!("Exiting devtools.");
            let msg = DevtoolsControlMsg::FromChrome(ChromeToDevtoolsControlMsg::ServerExitMsg);
            if let Err(e) = chan.send(msg) {
                warn!("Exit devtools failed ({:?})", e);
            }
        }

        debug!("Exiting storage resource threads.");
        if let Err(e) = self
            .public_resource_threads
            .send(StorageThreadMsg::Exit(storage_ipc_sender))
        {
            warn!("Exit storage thread failed ({})", e);
        }

        debug!("Exiting bluetooth thread.");
        if let Err(e) = self.bluetooth_ipc_sender.send(BluetoothRequest::Exit) {
            warn!("Exit bluetooth thread failed ({})", e);
        }

        debug!("Exiting service worker manager thread.");
        for (_, mgr) in self.sw_managers.drain() {
            if let Err(e) = mgr.send(ServiceWorkerMsg::Exit) {
                warn!("Exit service worker manager failed ({})", e);
            }
        }

        debug!("Exiting Canvas Paint thread.");
        if let Err(e) = self.canvas_sender.send(ConstellationCanvasMsg::Exit) {
            warn!("Exit Canvas Paint thread failed ({})", e);
        }

        debug!("Exiting WebGPU threads.");
        let receivers = self
            .browsing_context_group_set
            .values()
            .map(|browsing_context_group| {
                browsing_context_group.webgpus.values().map(|webgpu| {
                    let (sender, receiver) = ipc::channel().expect("Failed to create IPC channel!");
                    if let Err(e) = webgpu.exit(sender) {
                        warn!("Exit WebGPU Thread failed ({})", e);
                        None
                    } else {
                        Some(receiver)
                    }
                })
            })
            .flatten()
            .filter_map(|r| r);

        for receiver in receivers {
            if let Err(e) = receiver.recv() {
                warn!("Failed to receive exit response from WebGPU ({:?})", e);
            }
        }

        if let Some(webgl_threads) = self.webgl_threads.as_ref() {
            debug!("Exiting WebGL thread.");
            if let Err(e) = webgl_threads.exit() {
                warn!("Exit WebGL Thread failed ({})", e);
            }
        }

        debug!("Exiting GLPlayer thread.");
        if let Some(glplayer_threads) = self.glplayer_threads.as_ref() {
            if let Err(e) = glplayer_threads.exit() {
                warn!("Exit GLPlayer Thread failed ({})", e);
            }
        }

        debug!("Exiting font cache thread.");
        self.font_cache_thread.exit();

        // Receive exit signals from threads.
        if let Err(e) = core_ipc_receiver.recv() {
            warn!("Exit resource thread failed ({:?})", e);
        }
        if let Err(e) = storage_ipc_receiver.recv() {
            warn!("Exit storage thread failed ({:?})", e);
        }

        debug!("Asking compositor to complete shutdown.");
        self.compositor_proxy.send(CompositorMsg::ShutdownComplete);

        debug!("Shutting-down IPC router thread in constellation.");
        ROUTER.shutdown();
    }

    fn handle_pipeline_exited(&mut self, pipeline_id: PipelineId) {
        debug!("{}: Exited", pipeline_id);
        self.pipelines.remove(&pipeline_id);
    }

    fn handle_send_error(&mut self, pipeline_id: PipelineId, err: IpcError) {
        // Treat send error the same as receiving a panic message
        error!("{}: Send error ({})", pipeline_id, err);
        let top_level_browsing_context_id = self
            .pipelines
            .get(&pipeline_id)
            .map(|pipeline| pipeline.top_level_browsing_context_id);
        let reason = format!("Send failed ({})", err);
        self.handle_panic(top_level_browsing_context_id, reason, None);
    }

    fn handle_panic(
        &mut self,
        top_level_browsing_context_id: Option<TopLevelBrowsingContextId>,
        reason: String,
        backtrace: Option<String>,
    ) {
        if self.hard_fail {
            // It's quite difficult to make Servo exit cleanly if some threads have failed.
            // Hard fail exists for test runners so we crash and that's good enough.
            println!("Pipeline failed in hard-fail mode.  Crashing!");
            process::exit(1);
        }

        let top_level_browsing_context_id = match top_level_browsing_context_id {
            Some(id) => id,
            None => return,
        };

        debug!(
            "{}: Panic handler for top-level browsing context: {}",
            top_level_browsing_context_id, reason
        );

        let browsing_context_id = BrowsingContextId::from(top_level_browsing_context_id);

        self.embedder_proxy.send((
            Some(top_level_browsing_context_id),
            EmbedderMsg::Panic(reason.clone(), backtrace.clone()),
        ));

        let browsing_context = match self.browsing_contexts.get(&browsing_context_id) {
            Some(context) => context,
            None => return warn!("failed browsing context is missing"),
        };
        let window_size = browsing_context.size;
        let pipeline_id = browsing_context.pipeline_id;
        let is_visible = browsing_context.is_visible;

        let pipeline = match self.pipelines.get(&pipeline_id) {
            Some(p) => p,
            None => return warn!("failed pipeline is missing"),
        };
        let opener = pipeline.opener;

        self.close_browsing_context_children(
            browsing_context_id,
            DiscardBrowsingContext::No,
            ExitPipelineMode::Force,
        );

        let old_pipeline_id = pipeline_id;
        let old_load_data = match self.pipelines.get(&pipeline_id) {
            Some(pipeline) => pipeline.load_data.clone(),
            None => return warn!("failed pipeline is missing"),
        };
        if old_load_data.crash.is_some() {
            return error!("crash page crashed");
        }

        warn!("creating replacement pipeline for crash page");

        let new_pipeline_id = PipelineId::new();
        let new_load_data = LoadData {
            crash: Some(
                backtrace
                    .map(|b| format!("{}\n{}", reason, b))
                    .unwrap_or(reason),
            ),
            ..old_load_data.clone()
        };

        let sandbox = IFrameSandboxState::IFrameSandboxed;
        let is_private = false;
        self.new_pipeline(
            new_pipeline_id,
            browsing_context_id,
            top_level_browsing_context_id,
            None,
            opener,
            window_size,
            new_load_data,
            sandbox,
            is_private,
            is_visible,
        );
        self.add_pending_change(SessionHistoryChange {
            top_level_browsing_context_id,
            browsing_context_id,
            new_pipeline_id,
            // Pipeline already closed by close_browsing_context_children, so we can pass Yes here
            // to avoid closing again in handle_activate_document_msg (though it would be harmless)
            replace: Some(NeedsToReload::Yes(old_pipeline_id, old_load_data)),
            new_browsing_context_info: None,
            window_size,
        });
    }

    fn handle_log_entry(
        &mut self,
        top_level_browsing_context_id: Option<TopLevelBrowsingContextId>,
        thread_name: Option<String>,
        entry: LogEntry,
    ) {
        if let LogEntry::Panic(ref reason, ref backtrace) = entry {
            self.handle_panic(
                top_level_browsing_context_id,
                reason.clone(),
                Some(backtrace.clone()),
            );
        }

        match entry {
            LogEntry::Panic(reason, _) | LogEntry::Error(reason) | LogEntry::Warn(reason) => {
                // VecDeque::truncate is unstable
                if WARNINGS_BUFFER_SIZE <= self.handled_warnings.len() {
                    self.handled_warnings.pop_front();
                }
                self.handled_warnings.push_back((thread_name, reason));
            },
        }
    }

    fn forward_event(&mut self, destination_pipeline_id: PipelineId, event: CompositorEvent) {
        if let MouseButtonEvent(event_type, button, ..) = &event {
            match event_type {
                MouseEventType::MouseDown | MouseEventType::Click => {
                    self.pressed_mouse_buttons |= *button as u16;
                },
                MouseEventType::MouseUp => {
                    self.pressed_mouse_buttons &= !(*button as u16);
                },
            }
        }

        let event = match event {
            MouseButtonEvent(event_type, button, point, node_address, point_in_node, _) => {
                MouseButtonEvent(
                    event_type,
                    button,
                    point,
                    node_address,
                    point_in_node,
                    self.pressed_mouse_buttons,
                )
            },
            MouseMoveEvent(point, node_address, _) => {
                MouseMoveEvent(point, node_address, self.pressed_mouse_buttons)
            },
            _ => event,
        };

        if let MouseButtonEvent(MouseEventType::Click, ..) = event {
            self.pressed_mouse_buttons = 0;
        }

        let msg = ConstellationControlMsg::SendEvent(destination_pipeline_id, event);
        let result = match self.pipelines.get(&destination_pipeline_id) {
            None => {
                debug!("{}: Got event after closure", destination_pipeline_id);
                return;
            },
            Some(pipeline) => pipeline.event_loop.send(msg),
        };
        if let Err(e) = result {
            self.handle_send_error(destination_pipeline_id, e);
        }
    }

    fn handle_new_top_level_browsing_context(
        &mut self,
        url: ServoUrl,
        top_level_browsing_context_id: TopLevelBrowsingContextId,
    ) {
        let window_size = self.window_size.initial_viewport;
        let pipeline_id = PipelineId::new();
        let msg = (
            Some(top_level_browsing_context_id),
            EmbedderMsg::BrowserCreated(top_level_browsing_context_id),
        );
        self.embedder_proxy.send(msg);
        let browsing_context_id = BrowsingContextId::from(top_level_browsing_context_id);
        let load_data = LoadData::new(
            LoadOrigin::Constellation,
            url,
            None,
            Referrer::NoReferrer,
            None,
            None,
        );
        let sandbox = IFrameSandboxState::IFrameUnsandboxed;
        let is_private = false;
        let is_visible = true;

        // Register this new top-level browsing context id as a browser and set
        // its focused browsing context to be itself.
        self.browsers.insert(
            top_level_browsing_context_id,
            Browser {
                focused_browsing_context_id: browsing_context_id,
                session_history: JointSessionHistory::new(),
            },
        );

        // https://html.spec.whatwg.org/multipage/#creating-a-new-browsing-context-group
        let mut new_bc_group: BrowsingContextGroup = Default::default();
        let new_bc_group_id = self.next_browsing_context_group_id();
        new_bc_group
            .top_level_browsing_context_set
            .insert(top_level_browsing_context_id.clone());
        self.browsing_context_group_set
            .insert(new_bc_group_id, new_bc_group);

        self.new_pipeline(
            pipeline_id,
            browsing_context_id,
            top_level_browsing_context_id,
            None,
            None,
            window_size,
            load_data,
            sandbox,
            is_private,
            is_visible,
        );
        self.add_pending_change(SessionHistoryChange {
            top_level_browsing_context_id,
            browsing_context_id,
            new_pipeline_id: pipeline_id,
            replace: None,
            new_browsing_context_info: Some(NewBrowsingContextInfo {
                parent_pipeline_id: None,
                is_private,
                inherited_secure_context: None,
                is_visible,
            }),
            window_size,
        });
    }

    fn handle_close_top_level_browsing_context(
        &mut self,
        top_level_browsing_context_id: TopLevelBrowsingContextId,
    ) {
        let browsing_context_id = BrowsingContextId::from(top_level_browsing_context_id);
        self.close_browsing_context(browsing_context_id, ExitPipelineMode::Normal);
        self.browsers.remove(&top_level_browsing_context_id);
        if self.active_browser_id == Some(top_level_browsing_context_id) {
            self.active_browser_id = None;
        }
        let browsing_context = match self.browsing_contexts.get(&browsing_context_id) {
            Some(bc) => bc,
            None => {
                warn!("Browsing context closed before it started");
                return;
            },
        };
        // https://html.spec.whatwg.org/multipage/#bcg-remove
        self.browsing_context_group_set
            .remove(&browsing_context.bc_group_id);
    }

    fn handle_iframe_size_msg(&mut self, iframe_sizes: Vec<IFrameSizeMsg>) {
        for IFrameSizeMsg {
            browsing_context_id,
            size,
            type_,
        } in iframe_sizes
        {
            let window_size = WindowSizeData {
                initial_viewport: size,
                device_pixel_ratio: self.window_size.device_pixel_ratio,
            };

            self.resize_browsing_context(window_size, type_, browsing_context_id);
        }
    }

    fn handle_subframe_loaded(&mut self, pipeline_id: PipelineId) {
        let browsing_context_id = match self.pipelines.get(&pipeline_id) {
            Some(pipeline) => pipeline.browsing_context_id,
            None => return warn!("{}: Subframe loaded after closure", pipeline_id),
        };
        let parent_pipeline_id = match self.browsing_contexts.get(&browsing_context_id) {
            Some(browsing_context) => browsing_context.parent_pipeline_id,
            None => {
                return warn!(
                    "{}: Subframe loaded in closed {}",
                    pipeline_id, browsing_context_id,
                );
            },
        };
        let parent_pipeline_id = match parent_pipeline_id {
            Some(parent_pipeline_id) => parent_pipeline_id,
            None => return warn!("{}: Subframe has no parent", pipeline_id),
        };
        // https://html.spec.whatwg.org/multipage/#the-iframe-element:completely-loaded
        // When a Document in an iframe is marked as completely loaded,
        // the user agent must run the iframe load event steps.
        let msg = ConstellationControlMsg::DispatchIFrameLoadEvent {
            target: browsing_context_id,
            parent: parent_pipeline_id,
            child: pipeline_id,
        };
        let result = match self.pipelines.get(&parent_pipeline_id) {
            Some(parent) => parent.event_loop.send(msg),
            None => {
                return warn!(
                    "{}: Parent pipeline browsing context loaded after closure",
                    parent_pipeline_id
                );
            },
        };
        if let Err(e) = result {
            self.handle_send_error(parent_pipeline_id, e);
        }
    }

    fn handle_navigate_request(
        &self,
        id: PipelineId,
        request_builder: RequestBuilder,
        cancel_chan: IpcReceiver<()>,
    ) {
        let listener = NetworkListener::new(
            request_builder,
            id,
            self.public_resource_threads.clone(),
            self.network_listener_sender.clone(),
        );

        listener.initiate_fetch(Some(cancel_chan));
    }

    // The script thread associated with pipeline_id has loaded a URL in an
    // iframe via script. This will result in a new pipeline being spawned and
    // a child being added to the parent browsing context. This message is never
    // the result of a page navigation.
    fn handle_script_loaded_url_in_iframe_msg(&mut self, load_info: IFrameLoadInfoWithData) {
        let IFrameLoadInfo {
            parent_pipeline_id,
            browsing_context_id,
            top_level_browsing_context_id,
            new_pipeline_id,
            is_private,
            mut replace,
            ..
        } = load_info.info;

        // If no url is specified, reload.
        let old_pipeline = load_info
            .old_pipeline_id
            .and_then(|id| self.pipelines.get(&id));

        // Replacement enabled also takes into account whether the document is "completely loaded",
        // see https://html.spec.whatwg.org/multipage/#the-iframe-element:completely-loaded
        if let Some(old_pipeline) = old_pipeline {
            if !old_pipeline.completely_loaded {
                replace = HistoryEntryReplacement::Enabled;
            }
            debug!(
                "{:?}: Old pipeline is {}completely loaded",
                load_info.old_pipeline_id,
                if old_pipeline.completely_loaded {
                    ""
                } else {
                    "not "
                }
            );
        }

        let is_parent_private = {
            let parent_browsing_context_id = match self.pipelines.get(&parent_pipeline_id) {
                Some(pipeline) => pipeline.browsing_context_id,
                None => {
                    return warn!(
                        "{}: Script loaded url in iframe {} in closed parent pipeline",
                        parent_pipeline_id, browsing_context_id,
                    );
                },
            };
            let is_parent_private = match self.browsing_contexts.get(&parent_browsing_context_id) {
                Some(ctx) => ctx.is_private,
                None => {
                    return warn!(
                        "{}: Script loaded url in iframe {} in closed parent browsing context",
                        parent_browsing_context_id, browsing_context_id,
                    );
                },
            };
            is_parent_private
        };
        let is_private = is_private || is_parent_private;

        let browsing_context = match self.browsing_contexts.get(&browsing_context_id) {
            Some(ctx) => ctx,
            None => {
                return warn!(
                    "{}: Script loaded url in iframe with closed browsing context",
                    browsing_context_id,
                );
            },
        };

        let replace = match replace {
            HistoryEntryReplacement::Enabled => {
                Some(NeedsToReload::No(browsing_context.pipeline_id))
            },
            HistoryEntryReplacement::Disabled => None,
        };

        // https://github.com/rust-lang/rust/issues/59159
        let browsing_context_size = browsing_context.size;
        let browsing_context_is_visible = browsing_context.is_visible;
        // TODO(servo#30571) revert to debug_assert_eq!() once underlying bug is fixed
        #[cfg(debug_assertions)]
        if !(browsing_context_size == load_info.window_size.initial_viewport) {
            log::warn!("debug assertion failed! browsing_context_size == load_info.window_size.initial_viewport");
        }

        // Create the new pipeline, attached to the parent and push to pending changes
        self.new_pipeline(
            new_pipeline_id,
            browsing_context_id,
            top_level_browsing_context_id,
            Some(parent_pipeline_id),
            None,
            browsing_context_size,
            load_info.load_data,
            load_info.sandbox,
            is_private,
            browsing_context_is_visible,
        );
        self.add_pending_change(SessionHistoryChange {
            top_level_browsing_context_id: top_level_browsing_context_id,
            browsing_context_id: browsing_context_id,
            new_pipeline_id: new_pipeline_id,
            replace: replace,
            // Browsing context for iframe already exists.
            new_browsing_context_info: None,
            window_size: load_info.window_size.initial_viewport,
        });
    }

    fn handle_script_new_iframe(
        &mut self,
        load_info: IFrameLoadInfoWithData,
        layout_sender: IpcSender<LayoutControlMsg>,
    ) {
        let IFrameLoadInfo {
            parent_pipeline_id,
            new_pipeline_id,
            browsing_context_id,
            top_level_browsing_context_id,
            is_private,
            ..
        } = load_info.info;

        let (script_sender, parent_browsing_context_id) =
            match self.pipelines.get(&parent_pipeline_id) {
                Some(pipeline) => (pipeline.event_loop.clone(), pipeline.browsing_context_id),
                None => {
                    return warn!(
                        "{}: Script loaded url in closed iframe pipeline",
                        parent_pipeline_id
                    )
                },
            };
        let (is_parent_private, is_parent_visible, is_parent_secure) =
            match self.browsing_contexts.get(&parent_browsing_context_id) {
                Some(ctx) => (ctx.is_private, ctx.is_visible, ctx.inherited_secure_context),
                None => {
                    return warn!(
                        "{}: New iframe {} loaded in closed parent browsing context",
                        parent_browsing_context_id, browsing_context_id,
                    );
                },
            };
        let is_private = is_private || is_parent_private;
        let pipeline = Pipeline::new(
            new_pipeline_id,
            browsing_context_id,
            top_level_browsing_context_id,
            None,
            script_sender,
            layout_sender,
            self.compositor_proxy.clone(),
            is_parent_visible,
            load_info.load_data,
        );

        assert!(!self.pipelines.contains_key(&new_pipeline_id));
        self.pipelines.insert(new_pipeline_id, pipeline);
        self.add_pending_change(SessionHistoryChange {
            top_level_browsing_context_id,
            browsing_context_id,
            new_pipeline_id,
            replace: None,
            // Browsing context for iframe doesn't exist yet.
            new_browsing_context_info: Some(NewBrowsingContextInfo {
                parent_pipeline_id: Some(parent_pipeline_id),
                is_private,
                inherited_secure_context: is_parent_secure,
                is_visible: is_parent_visible,
            }),
            window_size: load_info.window_size.initial_viewport,
        });
    }

    fn handle_script_new_auxiliary(
        &mut self,
        load_info: AuxiliaryBrowsingContextLoadInfo,
        layout_sender: IpcSender<LayoutControlMsg>,
    ) {
        let AuxiliaryBrowsingContextLoadInfo {
            load_data,
            opener_pipeline_id,
            new_top_level_browsing_context_id,
            new_browsing_context_id,
            new_pipeline_id,
        } = load_info;

        let (script_sender, opener_browsing_context_id) =
            match self.pipelines.get(&opener_pipeline_id) {
                Some(pipeline) => (pipeline.event_loop.clone(), pipeline.browsing_context_id),
                None => {
                    return warn!(
                        "{}: Auxiliary loaded url in closed iframe pipeline",
                        opener_pipeline_id
                    );
                },
            };
        let (is_opener_private, is_opener_visible, is_opener_secure) =
            match self.browsing_contexts.get(&opener_browsing_context_id) {
                Some(ctx) => (ctx.is_private, ctx.is_visible, ctx.inherited_secure_context),
                None => {
                    return warn!(
                        "{}: New auxiliary {} loaded in closed opener browsing context",
                        opener_browsing_context_id, new_browsing_context_id,
                    );
                },
            };
        let pipeline = Pipeline::new(
            new_pipeline_id,
            new_browsing_context_id,
            new_top_level_browsing_context_id,
            Some(opener_browsing_context_id),
            script_sender,
            layout_sender,
            self.compositor_proxy.clone(),
            is_opener_visible,
            load_data,
        );

        assert!(!self.pipelines.contains_key(&new_pipeline_id));
        self.pipelines.insert(new_pipeline_id, pipeline);
        self.browsers.insert(
            new_top_level_browsing_context_id,
            Browser {
                focused_browsing_context_id: new_browsing_context_id,
                session_history: JointSessionHistory::new(),
            },
        );

        // https://html.spec.whatwg.org/multipage/#bcg-append
        let opener = match self.browsing_contexts.get(&opener_browsing_context_id) {
            Some(id) => id,
            None => {
                warn!("Trying to append an unknown auxiliary to a browsing context group");
                return;
            },
        };
        let bc_group = match self.browsing_context_group_set.get_mut(&opener.bc_group_id) {
            Some(bc_group) => bc_group,
            None => {
                warn!("Trying to add a top-level to an unknown group.");
                return;
            },
        };
        bc_group
            .top_level_browsing_context_set
            .insert(new_top_level_browsing_context_id.clone());

        self.add_pending_change(SessionHistoryChange {
            top_level_browsing_context_id: new_top_level_browsing_context_id,
            browsing_context_id: new_browsing_context_id,
            new_pipeline_id,
            replace: None,
            new_browsing_context_info: Some(NewBrowsingContextInfo {
                // Auxiliary browsing contexts are always top-level.
                parent_pipeline_id: None,
                is_private: is_opener_private,
                inherited_secure_context: is_opener_secure,
                is_visible: is_opener_visible,
            }),
            window_size: self.window_size.initial_viewport,
        });
    }

    fn handle_pending_paint_metric(&self, pipeline_id: PipelineId, epoch: Epoch) {
        self.compositor_proxy
            .send(CompositorMsg::PendingPaintMetric(pipeline_id, epoch))
    }

    fn handle_set_cursor_msg(&mut self, cursor: Cursor) {
        self.embedder_proxy
            .send((None, EmbedderMsg::SetCursor(cursor)))
    }

    fn handle_change_running_animations_state(
        &mut self,
        pipeline_id: PipelineId,
        animation_state: AnimationState,
    ) {
        if let Some(pipeline) = self.pipelines.get_mut(&pipeline_id) {
            if pipeline.animation_state != animation_state {
                pipeline.animation_state = animation_state;
                self.compositor_proxy
                    .send(CompositorMsg::ChangeRunningAnimationsState(
                        pipeline_id,
                        animation_state,
                    ))
            }
        }
    }

    fn handle_tick_animation(&mut self, pipeline_id: PipelineId, tick_type: AnimationTickType) {
        let pipeline = match self.pipelines.get(&pipeline_id) {
            Some(pipeline) => pipeline,
            None => return warn!("{}: Got script tick after closure", pipeline_id),
        };

        let message = ConstellationControlMsg::TickAllAnimations(pipeline_id, tick_type);
        if let Err(e) = pipeline.event_loop.send(message) {
            self.handle_send_error(pipeline_id, e);
        }
    }

    /// Schedule a navigation(via load_url).
    /// 1: Ask the embedder for permission.
    /// 2: Store the details of the navigation, pending approval from the embedder.
    fn schedule_navigation(
        &mut self,
        top_level_browsing_context_id: TopLevelBrowsingContextId,
        source_id: PipelineId,
        load_data: LoadData,
        replace: HistoryEntryReplacement,
    ) {
        match self.pending_approval_navigations.entry(source_id) {
            Entry::Occupied(_) => {
                return warn!(
                    "{}: Tried to schedule a navigation while one is already pending",
                    source_id
                );
            },
            Entry::Vacant(entry) => {
                let _ = entry.insert((load_data.clone(), replace));
            },
        };
        // Allow the embedder to handle the url itself
        let msg = (
            Some(top_level_browsing_context_id),
            EmbedderMsg::AllowNavigationRequest(source_id, load_data.url.clone()),
        );
        self.embedder_proxy.send(msg);
    }

    fn load_url(
        &mut self,
        top_level_browsing_context_id: TopLevelBrowsingContextId,
        source_id: PipelineId,
        load_data: LoadData,
        replace: HistoryEntryReplacement,
    ) -> Option<PipelineId> {
        debug!(
            "{}: Loading ({}replacing): {}",
            source_id,
            match replace {
                HistoryEntryReplacement::Enabled => "",
                HistoryEntryReplacement::Disabled => "not ",
            },
            load_data.url,
        );
        // If this load targets an iframe, its framing element may exist
        // in a separate script thread than the framed document that initiated
        // the new load. The framing element must be notified about the
        // requested change so it can update its internal state.
        //
        // If replace is true, the current entry is replaced instead of a new entry being added.
        let (browsing_context_id, opener) = match self.pipelines.get(&source_id) {
            Some(pipeline) => (pipeline.browsing_context_id, pipeline.opener),
            None => {
                warn!("{}: Loaded after closure", source_id);
                return None;
            },
        };
        let (window_size, pipeline_id, parent_pipeline_id, is_private, is_visible) =
            match self.browsing_contexts.get(&browsing_context_id) {
                Some(ctx) => (
                    ctx.size,
                    ctx.pipeline_id,
                    ctx.parent_pipeline_id,
                    ctx.is_private,
                    ctx.is_visible,
                ),
                None => {
                    // This should technically never happen (since `load_url` is
                    // only called on existing browsing contexts), but we prefer to
                    // avoid `expect`s or `unwrap`s in `Constellation` to ward
                    // against future changes that might break things.
                    warn!(
                        "{}: Loaded url in closed {}",
                        source_id, browsing_context_id,
                    );
                    return None;
                },
            };

        match parent_pipeline_id {
            Some(parent_pipeline_id) => {
                // Find the script thread for the pipeline containing the iframe
                // and issue an iframe load through there.
                let msg = ConstellationControlMsg::NavigateIframe(
                    parent_pipeline_id,
                    browsing_context_id,
                    load_data,
                    replace,
                );
                let result = match self.pipelines.get(&parent_pipeline_id) {
                    Some(parent_pipeline) => parent_pipeline.event_loop.send(msg),
                    None => {
                        warn!("{}: Child loaded after closure", parent_pipeline_id);
                        return None;
                    },
                };
                if let Err(e) = result {
                    self.handle_send_error(parent_pipeline_id, e);
                }
                None
            },
            None => {
                // Make sure no pending page would be overridden.
                for change in &self.pending_changes {
                    if change.browsing_context_id == browsing_context_id {
                        // id that sent load msg is being changed already; abort
                        return None;
                    }
                }

                if self.get_activity(source_id) == DocumentActivity::Inactive {
                    // Disregard this load if the navigating pipeline is not actually
                    // active. This could be caused by a delayed navigation (eg. from
                    // a timer) or a race between multiple navigations (such as an
                    // onclick handler on an anchor element).
                    return None;
                }

                // Being here means either there are no pending changes, or none of the pending
                // changes would be overridden by changing the subframe associated with source_id.

                // Create the new pipeline

                let replace = match replace {
                    HistoryEntryReplacement::Enabled => Some(NeedsToReload::No(pipeline_id)),
                    HistoryEntryReplacement::Disabled => None,
                };

                let new_pipeline_id = PipelineId::new();
                let sandbox = IFrameSandboxState::IFrameUnsandboxed;
                self.new_pipeline(
                    new_pipeline_id,
                    browsing_context_id,
                    top_level_browsing_context_id,
                    None,
                    opener,
                    window_size,
                    load_data,
                    sandbox,
                    is_private,
                    is_visible,
                );
                self.add_pending_change(SessionHistoryChange {
                    top_level_browsing_context_id: top_level_browsing_context_id,
                    browsing_context_id: browsing_context_id,
                    new_pipeline_id: new_pipeline_id,
                    replace,
                    // `load_url` is always invoked on an existing browsing context.
                    new_browsing_context_info: None,
                    window_size,
                });
                Some(new_pipeline_id)
            },
        }
    }

    fn handle_abort_load_url_msg(&mut self, new_pipeline_id: PipelineId) {
        let pending_index = self
            .pending_changes
            .iter()
            .rposition(|change| change.new_pipeline_id == new_pipeline_id);

        // If it is found, remove it from the pending changes.
        if let Some(pending_index) = pending_index {
            self.pending_changes.remove(pending_index);
            self.close_pipeline(
                new_pipeline_id,
                DiscardBrowsingContext::No,
                ExitPipelineMode::Normal,
            );
        }
    }

    fn handle_load_complete_msg(
        &mut self,
        top_level_browsing_context_id: TopLevelBrowsingContextId,
        pipeline_id: PipelineId,
    ) {
        let mut webdriver_reset = false;
        if let Some((expected_pipeline_id, ref reply_chan)) = self.webdriver.load_channel {
            debug!("Sending load to WebDriver");
            if expected_pipeline_id == pipeline_id {
                let _ = reply_chan.send(webdriver_msg::LoadStatus::LoadComplete);
                webdriver_reset = true;
            }
        }
        if webdriver_reset {
            self.webdriver.load_channel = None;
        }

        if let Some(pipeline) = self.pipelines.get_mut(&pipeline_id) {
            debug!("{}: Marking as loaded", pipeline_id);
            pipeline.completely_loaded = true;
        }

        // Notify the embedder that the TopLevelBrowsingContext current document
        // has finished loading.
        // We need to make sure the pipeline that has finished loading is the current
        // pipeline and that no pending pipeline will replace the current one.
        let pipeline_is_top_level_pipeline = self
            .browsing_contexts
            .get(&BrowsingContextId::from(top_level_browsing_context_id))
            .map(|ctx| ctx.pipeline_id == pipeline_id)
            .unwrap_or(false);
        if pipeline_is_top_level_pipeline {
            // Is there any pending pipeline that will replace the current top level pipeline
            let current_top_level_pipeline_will_be_replaced = self
                .pending_changes
                .iter()
                .any(|change| change.browsing_context_id == top_level_browsing_context_id);

            if !current_top_level_pipeline_will_be_replaced {
                // Notify embedder and compositor top level document finished loading.
                self.compositor_proxy
                    .send(CompositorMsg::LoadComplete(top_level_browsing_context_id));
            }
        } else {
            self.handle_subframe_loaded(pipeline_id);
        }
    }

    fn handle_navigated_to_fragment(
        &mut self,
        pipeline_id: PipelineId,
        new_url: ServoUrl,
        replacement_enabled: HistoryEntryReplacement,
    ) {
        let (top_level_browsing_context_id, old_url) = match self.pipelines.get_mut(&pipeline_id) {
            Some(pipeline) => {
                let old_url = replace(&mut pipeline.url, new_url.clone());
                (pipeline.top_level_browsing_context_id, old_url)
            },
            None => {
                return warn!("{}: Navigated to fragment after closure", pipeline_id);
            },
        };

        match replacement_enabled {
            HistoryEntryReplacement::Disabled => {
                let diff = SessionHistoryDiff::HashDiff {
                    pipeline_reloader: NeedsToReload::No(pipeline_id),
                    new_url,
                    old_url,
                };
                self.get_joint_session_history(top_level_browsing_context_id)
                    .push_diff(diff);
                self.notify_history_changed(top_level_browsing_context_id);
            },
            HistoryEntryReplacement::Enabled => {},
        }
    }

    fn handle_traverse_history_msg(
        &mut self,
        top_level_browsing_context_id: TopLevelBrowsingContextId,
        direction: TraversalDirection,
    ) {
        let mut browsing_context_changes = HashMap::<BrowsingContextId, NeedsToReload>::new();
        let mut pipeline_changes = HashMap::<PipelineId, (Option<HistoryStateId>, ServoUrl)>::new();
        let mut url_to_load = HashMap::<PipelineId, ServoUrl>::new();
        {
            let session_history = self.get_joint_session_history(top_level_browsing_context_id);
            match direction {
                TraversalDirection::Forward(forward) => {
                    let future_length = session_history.future.len();

                    if future_length < forward {
                        return warn!("Cannot traverse that far into the future.");
                    }

                    for diff in session_history
                        .future
                        .drain(future_length - forward..)
                        .rev()
                    {
                        match diff {
                            SessionHistoryDiff::BrowsingContextDiff {
                                browsing_context_id,
                                ref new_reloader,
                                ..
                            } => {
                                browsing_context_changes
                                    .insert(browsing_context_id, new_reloader.clone());
                            },
                            SessionHistoryDiff::PipelineDiff {
                                ref pipeline_reloader,
                                new_history_state_id,
                                ref new_url,
                                ..
                            } => match *pipeline_reloader {
                                NeedsToReload::No(pipeline_id) => {
                                    pipeline_changes.insert(
                                        pipeline_id,
                                        (Some(new_history_state_id), new_url.clone()),
                                    );
                                },
                                NeedsToReload::Yes(pipeline_id, ..) => {
                                    url_to_load.insert(pipeline_id, new_url.clone());
                                },
                            },
                            SessionHistoryDiff::HashDiff {
                                ref pipeline_reloader,
                                ref new_url,
                                ..
                            } => match *pipeline_reloader {
                                NeedsToReload::No(pipeline_id) => {
                                    let state = pipeline_changes
                                        .get(&pipeline_id)
                                        .and_then(|change| change.0);
                                    pipeline_changes.insert(pipeline_id, (state, new_url.clone()));
                                },
                                NeedsToReload::Yes(pipeline_id, ..) => {
                                    url_to_load.insert(pipeline_id, new_url.clone());
                                },
                            },
                        }
                        session_history.past.push(diff);
                    }
                },
                TraversalDirection::Back(back) => {
                    let past_length = session_history.past.len();

                    if past_length < back {
                        return warn!("Cannot traverse that far into the past.");
                    }

                    for diff in session_history.past.drain(past_length - back..).rev() {
                        match diff {
                            SessionHistoryDiff::BrowsingContextDiff {
                                browsing_context_id,
                                ref old_reloader,
                                ..
                            } => {
                                browsing_context_changes
                                    .insert(browsing_context_id, old_reloader.clone());
                            },
                            SessionHistoryDiff::PipelineDiff {
                                ref pipeline_reloader,
                                old_history_state_id,
                                ref old_url,
                                ..
                            } => match *pipeline_reloader {
                                NeedsToReload::No(pipeline_id) => {
                                    pipeline_changes.insert(
                                        pipeline_id,
                                        (old_history_state_id, old_url.clone()),
                                    );
                                },
                                NeedsToReload::Yes(pipeline_id, ..) => {
                                    url_to_load.insert(pipeline_id, old_url.clone());
                                },
                            },
                            SessionHistoryDiff::HashDiff {
                                ref pipeline_reloader,
                                ref old_url,
                                ..
                            } => match *pipeline_reloader {
                                NeedsToReload::No(pipeline_id) => {
                                    let state = pipeline_changes
                                        .get(&pipeline_id)
                                        .and_then(|change| change.0);
                                    pipeline_changes.insert(pipeline_id, (state, old_url.clone()));
                                },
                                NeedsToReload::Yes(pipeline_id, ..) => {
                                    url_to_load.insert(pipeline_id, old_url.clone());
                                },
                            },
                        }
                        session_history.future.push(diff);
                    }
                },
            }
        }

        for (browsing_context_id, mut pipeline_reloader) in browsing_context_changes.drain() {
            if let NeedsToReload::Yes(pipeline_id, ref mut load_data) = pipeline_reloader {
                if let Some(url) = url_to_load.get(&pipeline_id) {
                    load_data.url = url.clone();
                }
            }
            self.update_browsing_context(browsing_context_id, pipeline_reloader);
        }

        for (pipeline_id, (history_state_id, url)) in pipeline_changes.drain() {
            self.update_pipeline(pipeline_id, history_state_id, url);
        }

        self.notify_history_changed(top_level_browsing_context_id);

        self.trim_history(top_level_browsing_context_id);
        self.update_frame_trees();
    }

    fn update_browsing_context(
        &mut self,
        browsing_context_id: BrowsingContextId,
        new_reloader: NeedsToReload,
    ) {
        let new_pipeline_id = match new_reloader {
            NeedsToReload::No(pipeline_id) => pipeline_id,
            NeedsToReload::Yes(pipeline_id, load_data) => {
                debug!(
                    "{}: Reloading document {}",
                    browsing_context_id, pipeline_id,
                );

                // TODO: Save the sandbox state so it can be restored here.
                let sandbox = IFrameSandboxState::IFrameUnsandboxed;
                let (
                    top_level_id,
                    old_pipeline_id,
                    parent_pipeline_id,
                    window_size,
                    is_private,
                    is_visible,
                ) = match self.browsing_contexts.get(&browsing_context_id) {
                    Some(ctx) => (
                        ctx.top_level_id,
                        ctx.pipeline_id,
                        ctx.parent_pipeline_id,
                        ctx.size,
                        ctx.is_private,
                        ctx.is_visible,
                    ),
                    None => return warn!("No browsing context to traverse!"),
                };
                let opener = match self.pipelines.get(&old_pipeline_id) {
                    Some(pipeline) => pipeline.opener,
                    None => None,
                };
                let new_pipeline_id = PipelineId::new();
                self.new_pipeline(
                    new_pipeline_id,
                    browsing_context_id,
                    top_level_id,
                    parent_pipeline_id,
                    opener,
                    window_size,
                    load_data.clone(),
                    sandbox,
                    is_private,
                    is_visible,
                );
                self.add_pending_change(SessionHistoryChange {
                    top_level_browsing_context_id: top_level_id,
                    browsing_context_id,
                    new_pipeline_id,
                    replace: Some(NeedsToReload::Yes(pipeline_id, load_data)),
                    // Browsing context must exist at this point.
                    new_browsing_context_info: None,
                    window_size,
                });
                return;
            },
        };

        let (old_pipeline_id, parent_pipeline_id, top_level_id) =
            match self.browsing_contexts.get_mut(&browsing_context_id) {
                Some(browsing_context) => {
                    let old_pipeline_id = browsing_context.pipeline_id;
                    browsing_context.update_current_entry(new_pipeline_id);
                    (
                        old_pipeline_id,
                        browsing_context.parent_pipeline_id,
                        browsing_context.top_level_id,
                    )
                },
                None => {
                    return warn!("{}: Closed during traversal", browsing_context_id);
                },
            };

        if let Some(old_pipeline) = self.pipelines.get(&old_pipeline_id) {
            old_pipeline.notify_visibility(false);
        }
        if let Some(new_pipeline) = self.pipelines.get(&new_pipeline_id) {
            if let Some(ref chan) = self.devtools_sender {
                let state = NavigationState::Start(new_pipeline.url.clone());
                let _ = chan.send(DevtoolsControlMsg::FromScript(
                    ScriptToDevtoolsControlMsg::Navigate(browsing_context_id, state),
                ));
                let page_info = DevtoolsPageInfo {
                    title: new_pipeline.title.clone(),
                    url: new_pipeline.url.clone(),
                };
                let state = NavigationState::Stop(new_pipeline.id, page_info);
                let _ = chan.send(DevtoolsControlMsg::FromScript(
                    ScriptToDevtoolsControlMsg::Navigate(browsing_context_id, state),
                ));
            }

            new_pipeline.notify_visibility(true);
        }

        self.update_activity(old_pipeline_id);
        self.update_activity(new_pipeline_id);

        if let Some(parent_pipeline_id) = parent_pipeline_id {
            let msg = ConstellationControlMsg::UpdatePipelineId(
                parent_pipeline_id,
                browsing_context_id,
                top_level_id,
                new_pipeline_id,
                UpdatePipelineIdReason::Traversal,
            );
            let result = match self.pipelines.get(&parent_pipeline_id) {
                None => {
                    return warn!("{}: Child traversed after closure", parent_pipeline_id);
                },
                Some(pipeline) => pipeline.event_loop.send(msg),
            };
            if let Err(e) = result {
                self.handle_send_error(parent_pipeline_id, e);
            }
        }
    }

    fn update_pipeline(
        &mut self,
        pipeline_id: PipelineId,
        history_state_id: Option<HistoryStateId>,
        url: ServoUrl,
    ) {
        let result = match self.pipelines.get_mut(&pipeline_id) {
            None => {
                return warn!("{}: History state updated after closure", pipeline_id);
            },
            Some(pipeline) => {
                let msg = ConstellationControlMsg::UpdateHistoryState(
                    pipeline_id,
                    history_state_id,
                    url.clone(),
                );
                pipeline.history_state_id = history_state_id;
                pipeline.url = url;
                pipeline.event_loop.send(msg)
            },
        };
        if let Err(e) = result {
            self.handle_send_error(pipeline_id, e);
        }
    }

    fn handle_joint_session_history_length(
        &self,
        top_level_browsing_context_id: TopLevelBrowsingContextId,
        response_sender: IpcSender<u32>,
    ) {
        let length = self
            .browsers
            .get(&top_level_browsing_context_id)
            .map(|browser| browser.session_history.history_length())
            .unwrap_or(1);
        let _ = response_sender.send(length as u32);
    }

    fn handle_push_history_state_msg(
        &mut self,
        pipeline_id: PipelineId,
        history_state_id: HistoryStateId,
        url: ServoUrl,
    ) {
        let (top_level_browsing_context_id, old_state_id, old_url) =
            match self.pipelines.get_mut(&pipeline_id) {
                Some(pipeline) => {
                    let old_history_state_id = pipeline.history_state_id;
                    let old_url = replace(&mut pipeline.url, url.clone());
                    pipeline.history_state_id = Some(history_state_id);
                    pipeline.history_states.insert(history_state_id);
                    (
                        pipeline.top_level_browsing_context_id,
                        old_history_state_id,
                        old_url,
                    )
                },
                None => {
                    return warn!(
                        "{}: Push history state {} for closed pipeline",
                        pipeline_id, history_state_id,
                    );
                },
            };

        let diff = SessionHistoryDiff::PipelineDiff {
            pipeline_reloader: NeedsToReload::No(pipeline_id),
            new_history_state_id: history_state_id,
            new_url: url,
            old_history_state_id: old_state_id,
            old_url,
        };
        self.get_joint_session_history(top_level_browsing_context_id)
            .push_diff(diff);
        self.notify_history_changed(top_level_browsing_context_id);
    }

    fn handle_replace_history_state_msg(
        &mut self,
        pipeline_id: PipelineId,
        history_state_id: HistoryStateId,
        url: ServoUrl,
    ) {
        let top_level_browsing_context_id = match self.pipelines.get_mut(&pipeline_id) {
            Some(pipeline) => {
                pipeline.history_state_id = Some(history_state_id);
                pipeline.url = url.clone();
                pipeline.top_level_browsing_context_id
            },
            None => {
                return warn!(
                    "{}: Replace history state {} for closed pipeline",
                    history_state_id, pipeline_id
                );
            },
        };

        let session_history = self.get_joint_session_history(top_level_browsing_context_id);
        session_history.replace_history_state(pipeline_id, history_state_id, url);
    }

    fn handle_ime_dismissed(&mut self) {
        // Send to the focused browsing contexts' current pipeline.
        let focused_browsing_context_id = self
            .active_browser_id
            .and_then(|browser_id| self.browsers.get(&browser_id))
            .map(|browser| browser.focused_browsing_context_id);
        if let Some(browsing_context_id) = focused_browsing_context_id {
            let pipeline_id = match self.browsing_contexts.get(&browsing_context_id) {
                Some(ctx) => ctx.pipeline_id,
                None => {
                    return warn!(
                        "{}: Got IME dismissed event for nonexistent browsing context",
                        browsing_context_id,
                    );
                },
            };
            let msg =
                ConstellationControlMsg::SendEvent(pipeline_id, CompositorEvent::IMEDismissedEvent);
            let result = match self.pipelines.get(&pipeline_id) {
                Some(pipeline) => pipeline.event_loop.send(msg),
                None => {
                    return debug!("{}: Got IME dismissed event after closure", pipeline_id);
                },
            };
            if let Err(e) = result {
                self.handle_send_error(pipeline_id, e);
            }
        }
    }

    fn handle_key_msg(&mut self, event: KeyboardEvent) {
        // Send to the focused browsing contexts' current pipeline.  If it
        // doesn't exist, fall back to sending to the compositor.
        let focused_browsing_context_id = self
            .active_browser_id
            .and_then(|browser_id| self.browsers.get(&browser_id))
            .map(|browser| browser.focused_browsing_context_id);
        match focused_browsing_context_id {
            Some(browsing_context_id) => {
                let event = CompositorEvent::KeyboardEvent(event);
                let pipeline_id = match self.browsing_contexts.get(&browsing_context_id) {
                    Some(ctx) => ctx.pipeline_id,
                    None => {
                        return warn!(
                            "{}: Got key event for nonexistent browsing context",
                            browsing_context_id,
                        );
                    },
                };
                let msg = ConstellationControlMsg::SendEvent(pipeline_id, event);
                let result = match self.pipelines.get(&pipeline_id) {
                    Some(pipeline) => pipeline.event_loop.send(msg),
                    None => {
                        return debug!("{}: Got key event after closure", pipeline_id);
                    },
                };
                if let Err(e) = result {
                    self.handle_send_error(pipeline_id, e);
                }
            },
            None => {
                let event = (None, EmbedderMsg::Keyboard(event));
                self.embedder_proxy.send(event);
            },
        }
    }

    fn handle_reload_msg(&mut self, top_level_browsing_context_id: TopLevelBrowsingContextId) {
        let browsing_context_id = BrowsingContextId::from(top_level_browsing_context_id);
        let pipeline_id = match self.browsing_contexts.get(&browsing_context_id) {
            Some(browsing_context) => browsing_context.pipeline_id,
            None => {
                return warn!("{}: Got reload event after closure", browsing_context_id);
            },
        };
        let msg = ConstellationControlMsg::Reload(pipeline_id);
        let result = match self.pipelines.get(&pipeline_id) {
            None => return warn!("{}: Got reload event after closure", pipeline_id),
            Some(pipeline) => pipeline.event_loop.send(msg),
        };
        if let Err(e) = result {
            self.handle_send_error(pipeline_id, e);
        }
    }

    fn handle_post_message_msg(
        &mut self,
        browsing_context_id: BrowsingContextId,
        source_pipeline: PipelineId,
        origin: Option<ImmutableOrigin>,
        source_origin: ImmutableOrigin,
        data: StructuredSerializedData,
    ) {
        let pipeline_id = match self.browsing_contexts.get(&browsing_context_id) {
            None => {
                return warn!(
                    "{}: PostMessage to closed browsing context",
                    browsing_context_id
                );
            },
            Some(browsing_context) => browsing_context.pipeline_id,
        };
        let source_browsing_context = match self.pipelines.get(&source_pipeline) {
            Some(pipeline) => pipeline.top_level_browsing_context_id,
            None => return warn!("{}: PostMessage from closed pipeline", source_pipeline),
        };
        let msg = ConstellationControlMsg::PostMessage {
            target: pipeline_id,
            source: source_pipeline,
            source_browsing_context,
            target_origin: origin,
            source_origin,
            data,
        };
        let result = match self.pipelines.get(&pipeline_id) {
            Some(pipeline) => pipeline.event_loop.send(msg),
            None => return warn!("{}: PostMessage to closed pipeline", pipeline_id),
        };
        if let Err(e) = result {
            self.handle_send_error(pipeline_id, e);
        }
    }

    fn handle_get_pipeline(
        &mut self,
        browsing_context_id: BrowsingContextId,
        response_sender: IpcSender<Option<PipelineId>>,
    ) {
        let current_pipeline_id = self
            .browsing_contexts
            .get(&browsing_context_id)
            .map(|browsing_context| browsing_context.pipeline_id);
        let pipeline_id_loaded = self
            .pending_changes
            .iter()
            .rev()
            .find(|x| x.browsing_context_id == browsing_context_id)
            .map(|x| x.new_pipeline_id)
            .or(current_pipeline_id);
        if let Err(e) = response_sender.send(pipeline_id_loaded) {
            warn!("Failed get_pipeline response ({}).", e);
        }
    }

    fn handle_get_browsing_context(
        &mut self,
        pipeline_id: PipelineId,
        response_sender: IpcSender<Option<BrowsingContextId>>,
    ) {
        let browsing_context_id = self
            .pipelines
            .get(&pipeline_id)
            .map(|pipeline| pipeline.browsing_context_id);
        if let Err(e) = response_sender.send(browsing_context_id) {
            warn!("Failed get_browsing_context response ({}).", e);
        }
    }

    fn handle_focus_msg(&mut self, pipeline_id: PipelineId) {
        let (browsing_context_id, top_level_browsing_context_id) =
            match self.pipelines.get(&pipeline_id) {
                Some(pipeline) => (
                    pipeline.browsing_context_id,
                    pipeline.top_level_browsing_context_id,
                ),
                None => return warn!("{}: Focus parent after closure", pipeline_id),
            };

        // Update the focused browsing context in its browser in `browsers`.
        match self.browsers.get_mut(&top_level_browsing_context_id) {
            Some(browser) => {
                browser.focused_browsing_context_id = browsing_context_id;
            },
            None => {
                return warn!(
                    "{}: Browsing context for focus msg does not exist",
                    top_level_browsing_context_id
                );
            },
        };

        // Focus parent iframes recursively
        self.focus_parent_pipeline(browsing_context_id);
    }

    fn focus_parent_pipeline(&mut self, browsing_context_id: BrowsingContextId) {
        let parent_pipeline_id = match self.browsing_contexts.get(&browsing_context_id) {
            Some(ctx) => ctx.parent_pipeline_id,
            None => {
                return warn!("{}: Focus parent after closure", browsing_context_id);
            },
        };
        let parent_pipeline_id = match parent_pipeline_id {
            Some(parent_id) => parent_id,
            None => {
                return debug!("{}: Focus has no parent", browsing_context_id);
            },
        };

        // Send a message to the parent of the provided browsing context (if it
        // exists) telling it to mark the iframe element as focused.
        let msg = ConstellationControlMsg::FocusIFrame(parent_pipeline_id, browsing_context_id);
        let (result, parent_browsing_context_id) = match self.pipelines.get(&parent_pipeline_id) {
            Some(pipeline) => {
                let result = pipeline.event_loop.send(msg);
                (result, pipeline.browsing_context_id)
            },
            None => return warn!("{}: Focus after closure", parent_pipeline_id),
        };
        if let Err(e) = result {
            self.handle_send_error(parent_pipeline_id, e);
        }
        self.focus_parent_pipeline(parent_browsing_context_id);
    }

    fn handle_remove_iframe_msg(
        &mut self,
        browsing_context_id: BrowsingContextId,
    ) -> Vec<PipelineId> {
        let result = self
            .all_descendant_browsing_contexts_iter(browsing_context_id)
            .flat_map(|browsing_context| browsing_context.pipelines.iter().cloned())
            .collect();
        self.close_browsing_context(browsing_context_id, ExitPipelineMode::Normal);
        result
    }

    fn handle_visibility_change_complete(&mut self, pipeline_id: PipelineId, visibility: bool) {
        let browsing_context_id = match self.pipelines.get(&pipeline_id) {
            Some(pipeline) => pipeline.browsing_context_id,
            None => {
                return warn!(
                    "{}: Visibility change for closed browsing context",
                    pipeline_id
                )
            },
        };
        let parent_pipeline_id = match self.browsing_contexts.get(&browsing_context_id) {
            Some(ctx) => ctx.parent_pipeline_id,
            None => {
                return warn!("{}: Visibility change for closed pipeline", pipeline_id);
            },
        };

        if let Some(parent_pipeline_id) = parent_pipeline_id {
            let visibility_msg = ConstellationControlMsg::NotifyVisibilityChange(
                parent_pipeline_id,
                browsing_context_id,
                visibility,
            );
            let result = match self.pipelines.get(&parent_pipeline_id) {
                None => return warn!("{}: Parent pipeline closed", parent_pipeline_id),
                Some(parent_pipeline) => parent_pipeline.event_loop.send(visibility_msg),
            };

            if let Err(e) = result {
                self.handle_send_error(parent_pipeline_id, e);
            }
        }
    }

    fn handle_create_canvas_paint_thread_msg(
        &mut self,
        size: UntypedSize2D<u64>,
        response_sender: IpcSender<(IpcSender<CanvasMsg>, CanvasId)>,
    ) {
        let (canvas_id_sender, canvas_id_receiver) = unbounded();

        if let Err(e) = self.canvas_sender.send(ConstellationCanvasMsg::Create {
            id_sender: canvas_id_sender,
            size,
            antialias: self.enable_canvas_antialiasing,
        }) {
            return warn!("Create canvas paint thread failed ({})", e);
        }
        let canvas_id = match canvas_id_receiver.recv() {
            Ok(canvas_id) => canvas_id,
            Err(e) => return warn!("Create canvas paint thread id response failed ({})", e),
        };
        if let Err(e) = response_sender.send((self.canvas_ipc_sender.clone(), canvas_id)) {
            warn!("Create canvas paint thread response failed ({})", e);
        }
    }

    fn handle_webdriver_msg(&mut self, msg: WebDriverCommandMsg) {
        // Find the script channel for the given parent pipeline,
        // and pass the event to that script thread.
        match msg {
            WebDriverCommandMsg::GetWindowSize(_, response_sender) => {
                let _ = response_sender.send(self.window_size);
            },
            WebDriverCommandMsg::SetWindowSize(
                top_level_browsing_context_id,
                size,
                response_sender,
            ) => {
                self.webdriver.resize_channel = Some(response_sender);
                self.embedder_proxy.send((
                    Some(top_level_browsing_context_id),
                    EmbedderMsg::ResizeTo(size),
                ));
            },
            WebDriverCommandMsg::LoadUrl(
                top_level_browsing_context_id,
                load_data,
                response_sender,
            ) => {
                self.load_url_for_webdriver(
                    top_level_browsing_context_id,
                    load_data,
                    response_sender,
                    HistoryEntryReplacement::Disabled,
                );
            },
            WebDriverCommandMsg::Refresh(top_level_browsing_context_id, response_sender) => {
                let browsing_context_id = BrowsingContextId::from(top_level_browsing_context_id);
                let pipeline_id = match self.browsing_contexts.get(&browsing_context_id) {
                    Some(browsing_context) => browsing_context.pipeline_id,
                    None => {
                        return warn!("{}: Refresh after closure", browsing_context_id);
                    },
                };
                let load_data = match self.pipelines.get(&pipeline_id) {
                    Some(pipeline) => pipeline.load_data.clone(),
                    None => return warn!("{}: Refresh after closure", pipeline_id),
                };
                self.load_url_for_webdriver(
                    top_level_browsing_context_id,
                    load_data,
                    response_sender,
                    HistoryEntryReplacement::Enabled,
                );
            },
            WebDriverCommandMsg::ScriptCommand(browsing_context_id, cmd) => {
                let pipeline_id = match self.browsing_contexts.get(&browsing_context_id) {
                    Some(browsing_context) => browsing_context.pipeline_id,
                    None => {
                        return warn!("{}: ScriptCommand after closure", browsing_context_id);
                    },
                };
                let control_msg = ConstellationControlMsg::WebDriverScriptCommand(pipeline_id, cmd);
                let result = match self.pipelines.get(&pipeline_id) {
                    Some(pipeline) => pipeline.event_loop.send(control_msg),
                    None => return warn!("{}: ScriptCommand after closure", pipeline_id),
                };
                if let Err(e) = result {
                    self.handle_send_error(pipeline_id, e);
                }
            },
            WebDriverCommandMsg::SendKeys(browsing_context_id, cmd) => {
                let pipeline_id = match self.browsing_contexts.get(&browsing_context_id) {
                    Some(browsing_context) => browsing_context.pipeline_id,
                    None => {
                        return warn!("{}: SendKeys after closure", browsing_context_id);
                    },
                };
                let event_loop = match self.pipelines.get(&pipeline_id) {
                    Some(pipeline) => pipeline.event_loop.clone(),
                    None => return warn!("{}: SendKeys after closure", pipeline_id),
                };
                for event in cmd {
                    let event = match event {
                        WebDriverInputEvent::Keyboard(event) => {
                            CompositorEvent::KeyboardEvent(event)
                        },
                        WebDriverInputEvent::Composition(event) => {
                            CompositorEvent::CompositionEvent(event)
                        },
                    };
                    let control_msg = ConstellationControlMsg::SendEvent(pipeline_id, event);
                    if let Err(e) = event_loop.send(control_msg) {
                        return self.handle_send_error(pipeline_id, e);
                    }
                }
            },
            WebDriverCommandMsg::KeyboardAction(browsing_context_id, event) => {
                let pipeline_id = match self.browsing_contexts.get(&browsing_context_id) {
                    Some(browsing_context) => browsing_context.pipeline_id,
                    None => {
                        return warn!("{}: KeyboardAction after closure", browsing_context_id);
                    },
                };
                let event_loop = match self.pipelines.get(&pipeline_id) {
                    Some(pipeline) => pipeline.event_loop.clone(),
                    None => return warn!("{}: KeyboardAction after closure", pipeline_id),
                };
                let control_msg = ConstellationControlMsg::SendEvent(
                    pipeline_id,
                    CompositorEvent::KeyboardEvent(event),
                );
                if let Err(e) = event_loop.send(control_msg) {
                    return self.handle_send_error(pipeline_id, e);
                }
            },
            WebDriverCommandMsg::MouseButtonAction(mouse_event_type, mouse_button, x, y) => {
                self.compositor_proxy
                    .send(CompositorMsg::WebDriverMouseButtonEvent(
                        mouse_event_type,
                        mouse_button,
                        x,
                        y,
                    ));
            },
            WebDriverCommandMsg::MouseMoveAction(x, y) => {
                self.compositor_proxy
                    .send(CompositorMsg::WebDriverMouseMoveEvent(x, y));
            },
            WebDriverCommandMsg::TakeScreenshot(_, rect, response_sender) => {
                self.compositor_proxy
                    .send(CompositorMsg::CreatePng(rect, response_sender));
            },
        }
    }

    fn handle_change_browser_visibility(
        &mut self,
        top_level_browsing_context_id: TopLevelBrowsingContextId,
        visible: bool,
    ) {
        let browsing_context_id = BrowsingContextId::from(top_level_browsing_context_id);
        let pipeline_id = match self.browsing_contexts.get(&browsing_context_id) {
            Some(browsing_context) => browsing_context.pipeline_id,
            None => {
                return warn!(
                    "{}: Got visibility change event after closure",
                    browsing_context_id
                );
            },
        };
        match self.pipelines.get(&pipeline_id) {
            None => return warn!("{}: Got visibility change event after closure", pipeline_id),
            Some(pipeline) => pipeline.notify_visibility(visible),
        };
    }

    fn notify_history_changed(&self, top_level_browsing_context_id: TopLevelBrowsingContextId) {
        // Send a flat projection of the history to embedder.
        // The final vector is a concatenation of the LoadData of the past
        // entries, the current entry and the future entries.
        // LoadData of inner frames are ignored and replaced with the LoadData
        // of the parent.

        let session_history = match self.browsers.get(&top_level_browsing_context_id) {
            Some(browser) => &browser.session_history,
            None => {
                return warn!(
                    "{}: Session history does not exist for browsing context",
                    top_level_browsing_context_id
                );
            },
        };

        let browsing_context_id = BrowsingContextId::from(top_level_browsing_context_id);
        let browsing_context = match self.browsing_contexts.get(&browsing_context_id) {
            Some(browsing_context) => browsing_context,
            None => {
                return warn!(
                    "notify_history_changed error after top-level browsing context closed."
                );
            },
        };

        let current_load_data = match self.pipelines.get(&browsing_context.pipeline_id) {
            Some(pipeline) => pipeline.load_data.clone(),
            None => {
                return warn!("{}: Refresh after closure", browsing_context.pipeline_id);
            },
        };

        // If LoadData was ignored, use the LoadData of the previous SessionHistoryEntry, which
        // is the LoadData of the parent browsing context.
        let resolve_load_data_future =
            |previous_load_data: &mut LoadData, diff: &SessionHistoryDiff| match *diff {
                SessionHistoryDiff::BrowsingContextDiff {
                    browsing_context_id,
                    ref new_reloader,
                    ..
                } => {
                    if browsing_context_id == top_level_browsing_context_id {
                        let load_data = match *new_reloader {
                            NeedsToReload::No(pipeline_id) => {
                                match self.pipelines.get(&pipeline_id) {
                                    Some(pipeline) => pipeline.load_data.clone(),
                                    None => previous_load_data.clone(),
                                }
                            },
                            NeedsToReload::Yes(_, ref load_data) => load_data.clone(),
                        };
                        *previous_load_data = load_data.clone();
                        Some(load_data)
                    } else {
                        Some(previous_load_data.clone())
                    }
                },
                _ => Some(previous_load_data.clone()),
            };

        let resolve_load_data_past =
            |previous_load_data: &mut LoadData, diff: &SessionHistoryDiff| match *diff {
                SessionHistoryDiff::BrowsingContextDiff {
                    browsing_context_id,
                    ref old_reloader,
                    ..
                } => {
                    if browsing_context_id == top_level_browsing_context_id {
                        let load_data = match *old_reloader {
                            NeedsToReload::No(pipeline_id) => {
                                match self.pipelines.get(&pipeline_id) {
                                    Some(pipeline) => pipeline.load_data.clone(),
                                    None => previous_load_data.clone(),
                                }
                            },
                            NeedsToReload::Yes(_, ref load_data) => load_data.clone(),
                        };
                        *previous_load_data = load_data.clone();
                        Some(load_data)
                    } else {
                        Some(previous_load_data.clone())
                    }
                },
                _ => Some(previous_load_data.clone()),
            };

        let mut entries: Vec<LoadData> = session_history
            .past
            .iter()
            .rev()
            .scan(current_load_data.clone(), &resolve_load_data_past)
            .collect();

        entries.reverse();

        let current_index = entries.len();

        entries.push(current_load_data.clone());

        entries.extend(
            session_history
                .future
                .iter()
                .rev()
                .scan(current_load_data, &resolve_load_data_future),
        );
        let urls = entries.iter().map(|entry| entry.url.clone()).collect();
        let msg = (
            Some(top_level_browsing_context_id),
            EmbedderMsg::HistoryChanged(urls, current_index),
        );
        self.embedder_proxy.send(msg);
    }

    fn load_url_for_webdriver(
        &mut self,
        top_level_browsing_context_id: TopLevelBrowsingContextId,
        load_data: LoadData,
        response_sender: IpcSender<webdriver_msg::LoadStatus>,
        replace: HistoryEntryReplacement,
    ) {
        let browsing_context_id = BrowsingContextId::from(top_level_browsing_context_id);
        let pipeline_id = match self.browsing_contexts.get(&browsing_context_id) {
            Some(browsing_context) => browsing_context.pipeline_id,
            None => {
                return warn!(
                    "{}: Webdriver load for closed browsing context",
                    browsing_context_id
                );
            },
        };
        if let Some(new_pipeline_id) = self.load_url(
            top_level_browsing_context_id,
            pipeline_id,
            load_data,
            replace,
        ) {
            self.webdriver.load_channel = Some((new_pipeline_id, response_sender));
        }
    }

    fn change_session_history(&mut self, change: SessionHistoryChange) {
        debug!(
            "{}: Setting to {}",
            change.browsing_context_id, change.new_pipeline_id
        );

        // If the currently focused browsing context is a child of the browsing
        // context in which the page is being loaded, then update the focused
        // browsing context to be the one where the page is being loaded.
        if self.focused_browsing_context_is_descendant_of(change.browsing_context_id) {
            self.browsers
                .entry(change.top_level_browsing_context_id)
                .and_modify(|browser| {
                    browser.focused_browsing_context_id = change.browsing_context_id
                });
        }

        let (old_pipeline_id, top_level_id) =
            match self.browsing_contexts.get_mut(&change.browsing_context_id) {
                Some(browsing_context) => {
                    debug!("Adding pipeline to existing browsing context.");
                    let old_pipeline_id = browsing_context.pipeline_id;
                    browsing_context.pipelines.insert(change.new_pipeline_id);
                    browsing_context.update_current_entry(change.new_pipeline_id);
                    (Some(old_pipeline_id), Some(browsing_context.top_level_id))
                },
                None => {
                    debug!("Adding pipeline to new browsing context.");
                    (None, None)
                },
            };

        match old_pipeline_id {
            None => {
                let new_context_info = match change.new_browsing_context_info {
                    Some(info) => info,
                    None => {
                        return warn!(
                            "{}: No NewBrowsingContextInfo for browsing context",
                            change.browsing_context_id,
                        );
                    },
                };
                self.new_browsing_context(
                    change.browsing_context_id,
                    change.top_level_browsing_context_id,
                    change.new_pipeline_id,
                    new_context_info.parent_pipeline_id,
                    change.window_size,
                    new_context_info.is_private,
                    new_context_info.inherited_secure_context,
                    new_context_info.is_visible,
                );
                self.update_activity(change.new_pipeline_id);
            },
            Some(old_pipeline_id) => {
                if let Some(pipeline) = self.pipelines.get(&old_pipeline_id) {
                    pipeline.notify_visibility(false);
                }

                // https://html.spec.whatwg.org/multipage/#unload-a-document
                self.unload_document(old_pipeline_id);
                // Deactivate the old pipeline, and activate the new one.
                let (pipelines_to_close, states_to_close) = if let Some(replace_reloader) =
                    change.replace
                {
                    self.get_joint_session_history(change.top_level_browsing_context_id)
                        .replace_reloader(
                            replace_reloader.clone(),
                            NeedsToReload::No(change.new_pipeline_id),
                        );

                    match replace_reloader {
                        NeedsToReload::No(pipeline_id) => (Some(vec![pipeline_id]), None),
                        NeedsToReload::Yes(..) => (None, None),
                    }
                } else {
                    let diff = SessionHistoryDiff::BrowsingContextDiff {
                        browsing_context_id: change.browsing_context_id,
                        new_reloader: NeedsToReload::No(change.new_pipeline_id),
                        old_reloader: NeedsToReload::No(old_pipeline_id),
                    };

                    let mut pipelines_to_close = vec![];
                    let mut states_to_close = HashMap::new();

                    let diffs_to_close = self
                        .get_joint_session_history(change.top_level_browsing_context_id)
                        .push_diff(diff);

                    for diff in diffs_to_close {
                        match diff {
                            SessionHistoryDiff::BrowsingContextDiff { new_reloader, .. } => {
                                if let Some(pipeline_id) = new_reloader.alive_pipeline_id() {
                                    pipelines_to_close.push(pipeline_id);
                                }
                            },
                            SessionHistoryDiff::PipelineDiff {
                                pipeline_reloader,
                                new_history_state_id,
                                ..
                            } => {
                                if let Some(pipeline_id) = pipeline_reloader.alive_pipeline_id() {
                                    let states =
                                        states_to_close.entry(pipeline_id).or_insert(Vec::new());
                                    states.push(new_history_state_id);
                                }
                            },
                            _ => {},
                        }
                    }

                    (Some(pipelines_to_close), Some(states_to_close))
                };

                self.update_activity(old_pipeline_id);
                self.update_activity(change.new_pipeline_id);

                if let Some(states_to_close) = states_to_close {
                    for (pipeline_id, states) in states_to_close {
                        let msg = ConstellationControlMsg::RemoveHistoryStates(pipeline_id, states);
                        let result = match self.pipelines.get(&pipeline_id) {
                            None => {
                                return warn!(
                                    "{}: Removed history states after closure",
                                    pipeline_id
                                );
                            },
                            Some(pipeline) => pipeline.event_loop.send(msg),
                        };
                        if let Err(e) = result {
                            self.handle_send_error(pipeline_id, e);
                        }
                    }
                }

                if let Some(pipelines_to_close) = pipelines_to_close {
                    for pipeline_id in pipelines_to_close {
                        self.close_pipeline(
                            pipeline_id,
                            DiscardBrowsingContext::No,
                            ExitPipelineMode::Normal,
                        );
                    }
                }
            },
        }

        if let Some(top_level_id) = top_level_id {
            self.trim_history(top_level_id);
        }

        self.notify_history_changed(change.top_level_browsing_context_id);
        self.update_frame_trees();
    }

    fn focused_browsing_context_is_descendant_of(
        &self,
        browsing_context_id: BrowsingContextId,
    ) -> bool {
        let focused_browsing_context_id = self
            .active_browser_id
            .and_then(|browser_id| self.browsers.get(&browser_id))
            .map(|browser| browser.focused_browsing_context_id);
        focused_browsing_context_id.map_or(false, |focus_ctx_id| {
            focus_ctx_id == browsing_context_id ||
                self.fully_active_descendant_browsing_contexts_iter(browsing_context_id)
                    .any(|nested_ctx| nested_ctx.id == focus_ctx_id)
        })
    }

    fn trim_history(&mut self, top_level_browsing_context_id: TopLevelBrowsingContextId) {
        let pipelines_to_evict = {
            let session_history = self.get_joint_session_history(top_level_browsing_context_id);

            let history_length = pref!(session_history.max_length) as usize;

            // The past is stored with older entries at the front.
            // We reverse the iter so that newer entries are at the front and then
            // skip _n_ entries and evict the remaining entries.
            let mut pipelines_to_evict = session_history
                .past
                .iter()
                .rev()
                .map(|diff| diff.alive_old_pipeline())
                .skip(history_length)
                .filter_map(|maybe_pipeline| maybe_pipeline)
                .collect::<Vec<_>>();

            // The future is stored with oldest entries front, so we must
            // reverse the iterator like we do for the `past`.
            pipelines_to_evict.extend(
                session_history
                    .future
                    .iter()
                    .rev()
                    .map(|diff| diff.alive_new_pipeline())
                    .skip(history_length)
                    .filter_map(|maybe_pipeline| maybe_pipeline),
            );

            pipelines_to_evict
        };

        let mut dead_pipelines = vec![];
        for evicted_id in pipelines_to_evict {
            let load_data = match self.pipelines.get(&evicted_id) {
                Some(pipeline) => {
                    let mut load_data = pipeline.load_data.clone();
                    load_data.url = pipeline.url.clone();
                    load_data
                },
                None => continue,
            };

            dead_pipelines.push((evicted_id, NeedsToReload::Yes(evicted_id, load_data)));
            self.close_pipeline(
                evicted_id,
                DiscardBrowsingContext::No,
                ExitPipelineMode::Normal,
            );
        }

        let session_history = self.get_joint_session_history(top_level_browsing_context_id);

        for (alive_id, dead) in dead_pipelines {
            session_history.replace_reloader(NeedsToReload::No(alive_id), dead);
        }
    }

    fn handle_activate_document_msg(&mut self, pipeline_id: PipelineId) {
        debug!("{}: Document ready to activate", pipeline_id);

        // Find the pending change whose new pipeline id is pipeline_id.
        let pending_index = self
            .pending_changes
            .iter()
            .rposition(|change| change.new_pipeline_id == pipeline_id);

        // If it is found, remove it from the pending changes, and make it
        // the active document of its frame.
        if let Some(pending_index) = pending_index {
            let change = self.pending_changes.swap_remove(pending_index);
            // Notify the parent (if there is one).
            let parent_pipeline_id = match change.new_browsing_context_info {
                // This will be a new browsing context.
                Some(ref info) => info.parent_pipeline_id,
                // This is an existing browsing context.
                None => match self.browsing_contexts.get(&change.browsing_context_id) {
                    Some(ctx) => ctx.parent_pipeline_id,
                    None => {
                        return warn!(
                            "{}: Activated document after closure of {}",
                            change.new_pipeline_id, change.browsing_context_id,
                        );
                    },
                },
            };
            if let Some(parent_pipeline_id) = parent_pipeline_id {
                if let Some(parent_pipeline) = self.pipelines.get(&parent_pipeline_id) {
                    let msg = ConstellationControlMsg::UpdatePipelineId(
                        parent_pipeline_id,
                        change.browsing_context_id,
                        change.top_level_browsing_context_id,
                        pipeline_id,
                        UpdatePipelineIdReason::Navigation,
                    );
                    let _ = parent_pipeline.event_loop.send(msg);
                }
            }
            self.change_session_history(change);
        }
    }

    /// Called when the window is resized.
    fn handle_window_size_msg(
        &mut self,
        top_level_browsing_context_id: TopLevelBrowsingContextId,
        new_size: WindowSizeData,
        size_type: WindowSizeType,
    ) {
        debug!(
            "handle_window_size_msg: {:?}",
            new_size.initial_viewport.to_untyped()
        );

        let browsing_context_id = BrowsingContextId::from(top_level_browsing_context_id);
        self.resize_browsing_context(new_size, size_type, browsing_context_id);

        if let Some(response_sender) = self.webdriver.resize_channel.take() {
            let _ = response_sender.send(new_size);
        }

        self.window_size = new_size;
    }

    /// Called when the window exits from fullscreen mode
    fn handle_exit_fullscreen_msg(
        &mut self,
        top_level_browsing_context_id: TopLevelBrowsingContextId,
    ) {
        let browsing_context_id = BrowsingContextId::from(top_level_browsing_context_id);
        self.switch_fullscreen_mode(browsing_context_id);
    }

    /// Checks the state of all script and layout pipelines to see if they are idle
    /// and compares the current layout state to what the compositor has. This is used
    /// to check if the output image is "stable" and can be written as a screenshot
    /// for reftests.
    /// Since this function is only used in reftests, we do not harden it against panic.
    fn handle_is_ready_to_save_image(
        &mut self,
        pipeline_states: HashMap<PipelineId, Epoch>,
    ) -> ReadyToSave {
        // Note that this function can panic, due to ipc-channel creation
        // failure. Avoiding this panic would require a mechanism for dealing
        // with low-resource scenarios.
        //
        // If there is no focus browsing context yet, the initial page has
        // not loaded, so there is nothing to save yet.
        let top_level_browsing_context_id = match self.active_browser_id {
            Some(id) => id,
            None => return ReadyToSave::NoTopLevelBrowsingContext,
        };

        // If there are pending loads, wait for those to complete.
        if !self.pending_changes.is_empty() {
            return ReadyToSave::PendingChanges;
        }

        let (state_sender, state_receiver) = ipc::channel().expect("Failed to create IPC channel!");
        let (epoch_ipc_sender, epoch_ipc_receiver) =
            ipc::channel().expect("Failed to create IPC channel!");

        // Step through the fully active browsing contexts, checking that the script
        // thread is idle, and that the current epoch of the layout thread
        // matches what the compositor has painted. If all these conditions
        // are met, then the output image should not change and a reftest
        // screenshot can safely be written.
        for browsing_context in
            self.fully_active_browsing_contexts_iter(top_level_browsing_context_id)
        {
            let pipeline_id = browsing_context.pipeline_id;
            trace!(
                "{}: Checking readiness of {}",
                browsing_context.id,
                pipeline_id
            );

            let pipeline = match self.pipelines.get(&pipeline_id) {
                None => {
                    warn!("{}: Screenshot while closing", pipeline_id);
                    continue;
                },
                Some(pipeline) => pipeline,
            };

            // Check to see if there are any webfonts still loading.
            //
            // If GetWebFontLoadState returns false, either there are no
            // webfonts loading, or there's a WebFontLoaded message waiting in
            // script_chan's message queue. Therefore, we need to check this
            // before we check whether the document is ready; otherwise,
            // there's a race condition where a webfont has finished loading,
            // but hasn't yet notified the document.
            let msg = LayoutControlMsg::GetWebFontLoadState(state_sender.clone());
            if let Err(e) = pipeline.layout_chan.send(msg) {
                warn!("Get web font failed ({})", e);
            }
            if state_receiver.recv().unwrap_or(true) {
                return ReadyToSave::WebFontNotLoaded;
            }

            // See if this pipeline has reached idle script state yet.
            match self.document_states.get(&browsing_context.pipeline_id) {
                Some(&DocumentState::Idle) => {},
                Some(&DocumentState::Pending) | None => {
                    return ReadyToSave::DocumentLoading;
                },
            }

            // Check the visible rectangle for this pipeline. If the constellation has received a
            // size for the pipeline, then its painting should be up to date.
            //
            // If the rectangle for this pipeline is zero sized, it will
            // never be painted. In this case, don't query the layout
            // thread as it won't contribute to the final output image.
            if browsing_context.size == Size2D::zero() {
                continue;
            }

            // Get the epoch that the compositor has drawn for this pipeline.
            let compositor_epoch = pipeline_states.get(&browsing_context.pipeline_id);
            match compositor_epoch {
                Some(compositor_epoch) => {
                    // Synchronously query the layout thread to see if the current
                    // epoch matches what the compositor has drawn. If they match
                    // (and script is idle) then this pipeline won't change again
                    // and can be considered stable.
                    let message = LayoutControlMsg::GetCurrentEpoch(epoch_ipc_sender.clone());
                    if let Err(e) = pipeline.layout_chan.send(message) {
                        warn!("Failed to send GetCurrentEpoch ({}).", e);
                    }
                    match epoch_ipc_receiver.recv() {
                        Err(e) => warn!("Failed to receive current epoch ({:?}).", e),
                        Ok(layout_thread_epoch) => {
                            if layout_thread_epoch != *compositor_epoch {
                                return ReadyToSave::EpochMismatch;
                            }
                        },
                    }
                },
                None => {
                    // The compositor doesn't know about this pipeline yet.
                    // Assume it hasn't rendered yet.
                    return ReadyToSave::PipelineUnknown;
                },
            }
        }

        // All script threads are idle and layout epochs match compositor, so output image!
        ReadyToSave::Ready
    }

    /// Get the current activity of a pipeline.
    fn get_activity(&self, pipeline_id: PipelineId) -> DocumentActivity {
        let mut ancestor_id = pipeline_id;
        loop {
            if let Some(ancestor) = self.pipelines.get(&ancestor_id) {
                if let Some(browsing_context) =
                    self.browsing_contexts.get(&ancestor.browsing_context_id)
                {
                    if browsing_context.pipeline_id == ancestor_id {
                        if let Some(parent_pipeline_id) = browsing_context.parent_pipeline_id {
                            ancestor_id = parent_pipeline_id;
                            continue;
                        } else {
                            return DocumentActivity::FullyActive;
                        }
                    }
                }
            }
            if pipeline_id == ancestor_id {
                return DocumentActivity::Inactive;
            } else {
                return DocumentActivity::Active;
            }
        }
    }

    /// Set the current activity of a pipeline.
    fn set_activity(&self, pipeline_id: PipelineId, activity: DocumentActivity) {
        debug!("{}: Setting activity to {:?}", pipeline_id, activity);
        if let Some(pipeline) = self.pipelines.get(&pipeline_id) {
            pipeline.set_activity(activity);
            let child_activity = if activity == DocumentActivity::Inactive {
                DocumentActivity::Active
            } else {
                activity
            };
            for child_id in &pipeline.children {
                if let Some(child) = self.browsing_contexts.get(child_id) {
                    self.set_activity(child.pipeline_id, child_activity);
                }
            }
        }
    }

    /// Update the current activity of a pipeline.
    fn update_activity(&self, pipeline_id: PipelineId) {
        self.set_activity(pipeline_id, self.get_activity(pipeline_id));
    }

    /// Handle updating the size of a browsing context.
    /// This notifies every pipeline in the context of the new size.
    fn resize_browsing_context(
        &mut self,
        new_size: WindowSizeData,
        size_type: WindowSizeType,
        browsing_context_id: BrowsingContextId,
    ) {
        if let Some(browsing_context) = self.browsing_contexts.get_mut(&browsing_context_id) {
            browsing_context.size = new_size.initial_viewport;
            // Send Resize (or ResizeInactive) messages to each pipeline in the frame tree.
            let pipeline_id = browsing_context.pipeline_id;
            let pipeline = match self.pipelines.get(&pipeline_id) {
                None => return warn!("{}: Resized after closing", pipeline_id),
                Some(pipeline) => pipeline,
            };
            let _ = pipeline.event_loop.send(ConstellationControlMsg::Resize(
                pipeline.id,
                new_size,
                size_type,
            ));
            let pipeline_ids = browsing_context
                .pipelines
                .iter()
                .filter(|pipeline_id| **pipeline_id != pipeline.id);
            for id in pipeline_ids {
                if let Some(pipeline) = self.pipelines.get(&id) {
                    let _ = pipeline
                        .event_loop
                        .send(ConstellationControlMsg::ResizeInactive(
                            pipeline.id,
                            new_size,
                        ));
                }
            }
        }

        // Send resize message to any pending pipelines that aren't loaded yet.
        for change in &self.pending_changes {
            let pipeline_id = change.new_pipeline_id;
            let pipeline = match self.pipelines.get(&pipeline_id) {
                None => {
                    warn!("{}: Pending pipeline is closed", pipeline_id);
                    continue;
                },
                Some(pipeline) => pipeline,
            };
            if pipeline.browsing_context_id == browsing_context_id {
                let _ = pipeline.event_loop.send(ConstellationControlMsg::Resize(
                    pipeline.id,
                    new_size,
                    size_type,
                ));
            }
        }
    }

    // Handle switching from fullscreen mode
    fn switch_fullscreen_mode(&mut self, browsing_context_id: BrowsingContextId) {
        if let Some(browsing_context) = self.browsing_contexts.get(&browsing_context_id) {
            let pipeline_id = browsing_context.pipeline_id;
            let pipeline = match self.pipelines.get(&pipeline_id) {
                None => {
                    return warn!(
                        "{}: Switched from fullscreen mode after closing",
                        pipeline_id
                    )
                },
                Some(pipeline) => pipeline,
            };
            let _ = pipeline
                .event_loop
                .send(ConstellationControlMsg::ExitFullScreen(pipeline.id));
        }
    }

    // Close a browsing context (and all children)
    fn close_browsing_context(
        &mut self,
        browsing_context_id: BrowsingContextId,
        exit_mode: ExitPipelineMode,
    ) {
        debug!("{}: Closing", browsing_context_id);

        self.close_browsing_context_children(
            browsing_context_id,
            DiscardBrowsingContext::Yes,
            exit_mode,
        );

        let browsing_context = match self.browsing_contexts.remove(&browsing_context_id) {
            Some(ctx) => ctx,
            None => return warn!("{}: Closing twice", browsing_context_id),
        };

        {
            let session_history = self.get_joint_session_history(browsing_context.top_level_id);
            session_history.remove_entries_for_browsing_context(browsing_context_id);
        }

        if let Some(parent_pipeline_id) = browsing_context.parent_pipeline_id {
            match self.pipelines.get_mut(&parent_pipeline_id) {
                None => {
                    return warn!("{}: Child closed after parent", parent_pipeline_id);
                },
                Some(parent_pipeline) => parent_pipeline.remove_child(browsing_context_id),
            };
        }
        debug!("{}: Closed", browsing_context_id);
    }

    // Close the children of a browsing context
    fn close_browsing_context_children(
        &mut self,
        browsing_context_id: BrowsingContextId,
        dbc: DiscardBrowsingContext,
        exit_mode: ExitPipelineMode,
    ) {
        debug!("{}: Closing browsing context children", browsing_context_id);
        // Store information about the pipelines to be closed. Then close the
        // pipelines, before removing ourself from the browsing_contexts hash map. This
        // ordering is vital - so that if close_pipeline() ends up closing
        // any child browsing contexts, they can be removed from the parent browsing context correctly.
        let mut pipelines_to_close: Vec<PipelineId> = self
            .pending_changes
            .iter()
            .filter(|change| change.browsing_context_id == browsing_context_id)
            .map(|change| change.new_pipeline_id)
            .collect();

        if let Some(browsing_context) = self.browsing_contexts.get(&browsing_context_id) {
            pipelines_to_close.extend(&browsing_context.pipelines)
        }

        for pipeline_id in pipelines_to_close {
            self.close_pipeline(pipeline_id, dbc, exit_mode);
        }

        debug!("{}: Closed browsing context children", browsing_context_id);
    }

    // Discard the pipeline for a given document, udpdate the joint session history.
    fn handle_discard_document(
        &mut self,
        top_level_browsing_context_id: TopLevelBrowsingContextId,
        pipeline_id: PipelineId,
    ) {
        match self.browsers.get_mut(&top_level_browsing_context_id) {
            Some(browser) => {
                let load_data = match self.pipelines.get(&pipeline_id) {
                    Some(pipeline) => pipeline.load_data.clone(),
                    None => return warn!("{}: Discarding closed pipeline", pipeline_id),
                };
                browser.session_history.replace_reloader(
                    NeedsToReload::No(pipeline_id),
                    NeedsToReload::Yes(pipeline_id, load_data),
                );
            },
            None => {
                return warn!(
                    "{}: Discarding after closure of {}",
                    pipeline_id, top_level_browsing_context_id,
                );
            },
        };
        self.close_pipeline(
            pipeline_id,
            DiscardBrowsingContext::No,
            ExitPipelineMode::Normal,
        );
    }

    // Send a message to script requesting the document associated with this pipeline runs the 'unload' algorithm.
    fn unload_document(&self, pipeline_id: PipelineId) {
        if let Some(pipeline) = self.pipelines.get(&pipeline_id) {
            let msg = ConstellationControlMsg::UnloadDocument(pipeline_id);
            let _ = pipeline.event_loop.send(msg);
        }
    }

    // Close all pipelines at and beneath a given browsing context
    fn close_pipeline(
        &mut self,
        pipeline_id: PipelineId,
        dbc: DiscardBrowsingContext,
        exit_mode: ExitPipelineMode,
    ) {
        debug!("{}: Closing", pipeline_id);

        // Sever connection to browsing context
        let browsing_context_id = self
            .pipelines
            .get(&pipeline_id)
            .map(|pipeline| pipeline.browsing_context_id);
        if let Some(browsing_context) = browsing_context_id
            .and_then(|browsing_context_id| self.browsing_contexts.get_mut(&browsing_context_id))
        {
            browsing_context.pipelines.remove(&pipeline_id);
        }

        // Store information about the browsing contexts to be closed. Then close the
        // browsing contexts, before removing ourself from the pipelines hash map. This
        // ordering is vital - so that if close_browsing_context() ends up closing
        // any child pipelines, they can be removed from the parent pipeline correctly.
        let browsing_contexts_to_close = {
            let mut browsing_contexts_to_close = vec![];

            if let Some(pipeline) = self.pipelines.get(&pipeline_id) {
                browsing_contexts_to_close.extend_from_slice(&pipeline.children);
            }

            browsing_contexts_to_close
        };

        // Remove any child browsing contexts
        for child_browsing_context in &browsing_contexts_to_close {
            self.close_browsing_context(*child_browsing_context, exit_mode);
        }

        // Note, we don't remove the pipeline now, we wait for the message to come back from
        // the pipeline.
        let pipeline = match self.pipelines.get(&pipeline_id) {
            Some(pipeline) => pipeline,
            None => return warn!("{}: Closing twice", pipeline_id),
        };

        // Remove this pipeline from pending changes if it hasn't loaded yet.
        let pending_index = self
            .pending_changes
            .iter()
            .position(|change| change.new_pipeline_id == pipeline_id);
        if let Some(pending_index) = pending_index {
            self.pending_changes.remove(pending_index);
        }

        // Inform script, compositor that this pipeline has exited.
        match exit_mode {
            ExitPipelineMode::Normal => pipeline.exit(dbc),
            ExitPipelineMode::Force => pipeline.force_exit(dbc),
        }
        debug!("{}: Closed", pipeline_id);
    }

    // Randomly close a pipeline -if --random-pipeline-closure-probability is set
    fn maybe_close_random_pipeline(&mut self) {
        match self.random_pipeline_closure {
            Some((ref mut rng, probability)) => {
                if probability <= rng.gen::<f32>() {
                    return;
                }
            },
            _ => return,
        };
        // In order to get repeatability, we sort the pipeline ids.
        let mut pipeline_ids: Vec<&PipelineId> = self.pipelines.keys().collect();
        pipeline_ids.sort();
        if let Some((ref mut rng, probability)) = self.random_pipeline_closure {
            if let Some(pipeline_id) = pipeline_ids.choose(rng) {
                if let Some(pipeline) = self.pipelines.get(pipeline_id) {
                    if self
                        .pending_changes
                        .iter()
                        .any(|change| change.new_pipeline_id == pipeline.id) &&
                        probability <= rng.gen::<f32>()
                    {
                        // We tend not to close pending pipelines, as that almost always
                        // results in pipelines being closed early in their lifecycle,
                        // and not stressing the constellation as much.
                        // https://github.com/servo/servo/issues/18852
                        info!("{}: Not closing pending pipeline", pipeline_id);
                    } else {
                        // Note that we deliberately do not do any of the tidying up
                        // associated with closing a pipeline. The constellation should cope!
                        warn!("{}: Randomly closing pipeline", pipeline_id);
                        pipeline.force_exit(DiscardBrowsingContext::No);
                    }
                }
            }
        }
    }

    fn get_joint_session_history(
        &mut self,
        top_level_id: TopLevelBrowsingContextId,
    ) -> &mut JointSessionHistory {
        &mut self
            .browsers
            .entry(top_level_id)
            // This shouldn't be necessary since `get_joint_session_history` is
            // invoked for existing browsers but we need this to satisfy the
            // type system.
            .or_insert_with(|| Browser {
                focused_browsing_context_id: BrowsingContextId::from(top_level_id),
                session_history: JointSessionHistory::new(),
            })
            .session_history
    }

    // Convert a browsing context to a sendable form to pass to the compositor
    fn browsing_context_to_sendable(
        &self,
        browsing_context_id: BrowsingContextId,
    ) -> Option<SendableFrameTree> {
        self.browsing_contexts
            .get(&browsing_context_id)
            .and_then(|browsing_context| {
                self.pipelines
                    .get(&browsing_context.pipeline_id)
                    .map(|pipeline| {
                        let mut frame_tree = SendableFrameTree {
                            pipeline: pipeline.to_sendable(),
                            children: vec![],
                        };

                        for child_browsing_context_id in &pipeline.children {
                            if let Some(child) =
                                self.browsing_context_to_sendable(*child_browsing_context_id)
                            {
                                frame_tree.children.push(child);
                            }
                        }

                        frame_tree
                    })
            })
    }

    /// Re-send the frame trees to the compositor.
    fn update_frame_trees(
        &mut self,
    ) {
        for top_level_browsing_context_id in self.browsers.keys().cloned().collect::<Vec<_>>() {
            self.send_frame_tree(top_level_browsing_context_id);
        }
    }

    /// Send the current frame tree to compositor
    fn send_frame_tree(&mut self, top_level_browsing_context_id: TopLevelBrowsingContextId) {
        // Note that this function can panic, due to ipc-channel creation failure.
        // avoiding this panic would require a mechanism for dealing
        // with low-resource scenarios.
        let browsing_context_id = BrowsingContextId::from(top_level_browsing_context_id);
        if let Some(frame_tree) = self.browsing_context_to_sendable(browsing_context_id) {
<<<<<<< HEAD
            debug!("{}: sending frame tree", browsing_context_id);
=======
            debug!("{}: Sending frame tree", browsing_context_id);
            self.active_browser_id = Some(top_level_browsing_context_id);
>>>>>>> 40ed1b5e
            self.compositor_proxy
                .send(CompositorMsg::SendFrameTree(frame_tree));
        }
    }

    fn handle_select_browser_msg(
        &mut self,
        top_level_browsing_context_id: TopLevelBrowsingContextId,
    ) {
        self.active_browser_id = Some(top_level_browsing_context_id);
    }

    fn handle_media_session_action_msg(&mut self, action: MediaSessionActionType) {
        if let Some(media_session_pipeline_id) = self.active_media_session {
            let result = match self.pipelines.get(&media_session_pipeline_id) {
                None => {
                    return warn!(
                        "{}: Got media session action request after closure",
                        media_session_pipeline_id,
                    )
                },
                Some(pipeline) => {
                    let msg = ConstellationControlMsg::MediaSessionAction(
                        media_session_pipeline_id,
                        action,
                    );
                    pipeline.event_loop.send(msg)
                },
            };
            if let Err(e) = result {
                self.handle_send_error(media_session_pipeline_id, e);
            }
        } else {
            error!("Got a media session action but no active media session is registered");
        }
    }
}<|MERGE_RESOLUTION|>--- conflicted
+++ resolved
@@ -5401,12 +5401,7 @@
         // with low-resource scenarios.
         let browsing_context_id = BrowsingContextId::from(top_level_browsing_context_id);
         if let Some(frame_tree) = self.browsing_context_to_sendable(browsing_context_id) {
-<<<<<<< HEAD
-            debug!("{}: sending frame tree", browsing_context_id);
-=======
             debug!("{}: Sending frame tree", browsing_context_id);
-            self.active_browser_id = Some(top_level_browsing_context_id);
->>>>>>> 40ed1b5e
             self.compositor_proxy
                 .send(CompositorMsg::SendFrameTree(frame_tree));
         }
